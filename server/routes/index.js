--- conflicted
+++ resolved
@@ -5,11 +5,8 @@
 import enquiry from './enquiry.routes';
 import mailer from './mailer.routes';
 import visitation from './visitation.routes';
-<<<<<<< HEAD
 import transaction from './transaction.routes';
-=======
 import paymentPlan from './paymentPlan.routes';
->>>>>>> 5e78338a
 import swaggerSpecs from '../config/swagger';
 
 export default (app) => {
@@ -18,11 +15,8 @@
   app.use('/api/v1/property', property);
   app.use('/api/v1/enquiry', enquiry);
   app.use('/api/v1/visitation', visitation);
-<<<<<<< HEAD
   app.use('/api/v1/transaction', transaction);
-=======
   app.use('/api/v1/payment-plan', paymentPlan);
->>>>>>> 5e78338a
   app.use('/api/v1/docs', swaggerUi.serve, swaggerUi.setup(swaggerSpecs, { explorer: true }));
   app.use('/mailer', mailer);
 };