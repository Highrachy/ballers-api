--- conflicted
+++ resolved
@@ -8,11 +8,8 @@
 import transaction from './transaction.routes';
 import paymentPlan from './paymentPlan.routes';
 import swaggerSpecs from '../config/swagger';
-<<<<<<< HEAD
 import referral from './referral.routes';
-=======
 import offer from './offer.routes';
->>>>>>> a06f649a
 
 export default (app) => {
   app.use('/api/v1/', welcome);
@@ -22,11 +19,6 @@
   app.use('/api/v1/visitation', visitation);
   app.use('/api/v1/transaction', transaction);
   app.use('/api/v1/payment-plan', paymentPlan);
-<<<<<<< HEAD
   app.use('/api/v1/referral', referral);
-=======
-  app.use('/api/v1/offer', offer);
->>>>>>> a06f649a
-  app.use('/api/v1/docs', swaggerUi.serve, swaggerUi.setup(swaggerSpecs, { explorer: true }));
   app.use('/mailer', mailer);
 };