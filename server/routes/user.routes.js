--- conflicted
+++ resolved
@@ -257,7 +257,6 @@
 
 /**
  * @swagger
-<<<<<<< HEAD
  * path:
  *  /user/my-properties:
  *    get:
@@ -278,7 +277,9 @@
  *          description: Internal server error
  */
 router.get('/my-properties', authenticate, UserController.getOwnedProperties);
-=======
+
+/**
+ * @swagger
  * /user/all:
  *   get:
  *     tags:
@@ -299,6 +300,5 @@
  *       description: Internal server error
  */
 router.get('/all', authenticate, isAdmin, UserController.getAllRegisteredUsers);
->>>>>>> 0f12a1b2
 
 module.exports = router;