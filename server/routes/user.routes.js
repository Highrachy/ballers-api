import express from 'express';
import {
  registerSchema,
  loginSchema,
  resetPasswordSchema,
  changePasswordSchema,
<<<<<<< HEAD
  assignPropertySchema,
=======
  updateUserSchema,
>>>>>>> 5c02b2b0
} from '../schemas/user.schema';
import { schemaValidation, authenticate, isAdmin } from '../helpers/middleware';
import UserController from '../controllers/user.controllers';

const router = express.Router();

/**
 * @swagger
 * /user/register:
 *   post:
 *     tags:
 *       - User
 *     description: Creates a new user
 *     produces:
 *       - application/json
 *     requestBody:
 *      content:
 *        application/json:
 *          schema:
 *            $ref: '#/components/schemas/User'
 *      description: Inventory item to add
 *     responses:
 *      '201':
 *        description: User created
 *      '400':
 *        description: Error adding user
 *      '412':
 *        description: Email is linked to another account
 *      '500':
 *       description: Internal server error
 */

router.post('/register', schemaValidation(registerSchema), UserController.register);

/**
 * @swagger
 * /user/login:
 *   post:
 *     tags:
 *       - User
 *     description: Authenticates user
 *     produces:
 *       - application/json
 *     requestBody:
 *      content:
 *        application/json:
 *          schema:
 *            type: object
 *            properties:
 *              email:
 *                  type: string
 *                  example: john@mail.com
 *              password:
 *                  type: string
 *      description: Login Details
 *     responses:
 *      '200':
 *        description: Login Successful
 *      '401':
 *        description: Invalid email or password
 *      '500':
 *       description: Internal server error
 */

router.post('/login', schemaValidation(loginSchema), UserController.login);

/**
 * @swagger
 * path:
 *  /user/activate:
 *    get:
 *      parameters:
 *        - in: query
 *          name: token
 *          schema:
 *            type: string
 *          description: the auto generated user token via jwt
 *      summary: Activates a user account via token
 *      tags: [User]
 *      responses:
 *        '200':
 *          description: Your account has been successfully activated
 *        '404':
 *          description: User not found
 *        '500':
 *          description: Internal server error
 */
router.get('/activate', UserController.activateToken);

/**
 * @swagger
 * /user/reset-password:
 *   post:
 *     tags:
 *       - User
 *     description: Sends a reset password link to user
 *     produces:
 *       - application/json
 *     requestBody:
 *      content:
 *        application/json:
 *          schema:
 *            type: object
 *            properties:
 *              email:
 *                  type: string
 *                  example: john@mail.com
 *      description: Generates Reset Password Link
 *     responses:
 *      '200':
 *        description: A password reset link has been sent to your email account
 *      '401':
 *        description: Your email address is not found. Please check and Try Again.
 *      '500':
 *       description: Internal server error
 */
router.post(
  '/reset-password',
  schemaValidation(resetPasswordSchema),
  UserController.generateResetPasswordLink,
);

/**
 * @swagger
 * /user/change-password:
 *   post:
 *     tags:
 *       - User
 *     description: Changes a User Password
 *     produces:
 *       - application/json
 *     parameters:
 *       - in: path
 *         name: token
 *         required: true
 *         schema:
 *          type: string
 *         description: the auto generated user token via jwt
 *       - in: formData
 *         name: password
 *         schema:
 *          type: string
 *         description: the new password
 *       - in: formData
 *         name: confirmPassword
 *         schema:
 *          type: string
 *         description: confirm password
 *     summary: Changes a user password
 *     responses:
 *      '200':
 *        description: Your password has been successfully changed
 *      '404':
 *        description: User not found
 *      '500':
 *       description: Internal server error
 */
router.post(
  '/change-password/:token',
  schemaValidation(changePasswordSchema),
  UserController.resetPasswordFromLink,
);

/**
 * @swagger
 * path:
 *  /user/activate:
 *    get:
 *      parameters:
 *        - in: query
 *          name: token
 *          schema:
 *            type: string
 *          description: the auto generated user token via jwt
 *      summary: Activates a user account via token
 *      tags: [User]
 *      responses:
 *        '200':
 *          description: Your account has been successfully activated
 *        '404':
 *          description: User not found
 *        '500':
 *          description: Internal server error
 */
router.get('/who-am-i', authenticate, UserController.currentUser);

/**
 * @swagger
<<<<<<< HEAD
 * /user/assign-property:
 *   post:
 *     tags:
 *       - User
 *     description: Assigns property to a user
 *     produces:
 *       - application/json
 *     requestBody:
 *      content:
 *        application/json:
 *          schema:
 *            type: object
 *            properties:
 *              userId:
 *                  type: string
 *              propertyId:
 *                  type: string
 *      description: ID of property owner and ID of property to be assigned
 *     responses:
 *      '200':
 *        description: Property assigned
 *      '404':
 *        description: No units available
 *      '400':
 *        description: Bad request
 *      '500':
 *       description: Internal server error
 */
router.post(
  '/assign-property',
  authenticate,
  isAdmin,
  schemaValidation(assignPropertySchema),
  UserController.assignProperty,
);

/**
 * @swagger
 * /user/properties:
 *   get:
 *     tags:
 *       - User
 *     description: Returns all assigned properties
=======
 * /user/update:
 *   put:
 *     tags:
 *       - User
 *     description: Updates existing user
>>>>>>> 5c02b2b0
 *     produces:
 *       - application/json
 *     requestBody:
 *      content:
 *        application/json:
 *          schema:
 *            $ref: '#/components/schemas/User'
<<<<<<< HEAD
 *      description: Returns all assigned properties
 *     responses:
 *      '200':
 *        description: returns array of assigned properties
 *      '404':
 *        description: No properties available
 *      '500':
 *       description: Internal server error
 */
router.get('/properties', authenticate, UserController.getOwnedProperties);
=======
 *      description: Updates existing user
 *     responses:
 *      '200':
 *        description: User updated
 *      '400':
 *        description: Error updating user
 *      '500':
 *       description: Internal server error
 */
router.put('/update', authenticate, schemaValidation(updateUserSchema), UserController.update);
>>>>>>> 5c02b2b0

module.exports = router;<|MERGE_RESOLUTION|>--- conflicted
+++ resolved
@@ -4,13 +4,9 @@
   loginSchema,
   resetPasswordSchema,
   changePasswordSchema,
-<<<<<<< HEAD
-  assignPropertySchema,
-=======
   updateUserSchema,
->>>>>>> 5c02b2b0
 } from '../schemas/user.schema';
-import { schemaValidation, authenticate, isAdmin } from '../helpers/middleware';
+import { schemaValidation, authenticate } from '../helpers/middleware';
 import UserController from '../controllers/user.controllers';
 
 const router = express.Router();
@@ -197,57 +193,11 @@
 
 /**
  * @swagger
-<<<<<<< HEAD
- * /user/assign-property:
- *   post:
- *     tags:
- *       - User
- *     description: Assigns property to a user
- *     produces:
- *       - application/json
- *     requestBody:
- *      content:
- *        application/json:
- *          schema:
- *            type: object
- *            properties:
- *              userId:
- *                  type: string
- *              propertyId:
- *                  type: string
- *      description: ID of property owner and ID of property to be assigned
- *     responses:
- *      '200':
- *        description: Property assigned
- *      '404':
- *        description: No units available
- *      '400':
- *        description: Bad request
- *      '500':
- *       description: Internal server error
- */
-router.post(
-  '/assign-property',
-  authenticate,
-  isAdmin,
-  schemaValidation(assignPropertySchema),
-  UserController.assignProperty,
-);
-
-/**
- * @swagger
- * /user/properties:
- *   get:
- *     tags:
- *       - User
- *     description: Returns all assigned properties
-=======
  * /user/update:
  *   put:
  *     tags:
  *       - User
  *     description: Updates existing user
->>>>>>> 5c02b2b0
  *     produces:
  *       - application/json
  *     requestBody:
@@ -255,18 +205,6 @@
  *        application/json:
  *          schema:
  *            $ref: '#/components/schemas/User'
-<<<<<<< HEAD
- *      description: Returns all assigned properties
- *     responses:
- *      '200':
- *        description: returns array of assigned properties
- *      '404':
- *        description: No properties available
- *      '500':
- *       description: Internal server error
- */
-router.get('/properties', authenticate, UserController.getOwnedProperties);
-=======
  *      description: Updates existing user
  *     responses:
  *      '200':
@@ -277,6 +215,5 @@
  *       description: Internal server error
  */
 router.put('/update', authenticate, schemaValidation(updateUserSchema), UserController.update);
->>>>>>> 5c02b2b0
 
 module.exports = router;