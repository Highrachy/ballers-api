import {
  addUser,
  loginUser,
  activateUser,
  forgotPasswordToken,
  resetPasswordViaToken,
  updateUser,
<<<<<<< HEAD
  assignPropertyToUser,
  getAllUserProperties,
=======
  getAllRegisteredUsers,
>>>>>>> 0f12a1b2
} from '../services/user.service';
import { sendMail } from '../services/mailer.service';
import EMAIL_CONTENT from '../../mailer';
import httpStatus from '../helpers/httpStatus';

const UserController = {
  register(req, res, next) {
    const user = req.locals;
    addUser(user)
      .then((token) => {
        sendMail(EMAIL_CONTENT.ACTIVATE_YOUR_ACCOUNT, user, {
          link: `http://ballers.ng/activate?token=${token}`,
        });
        res.status(httpStatus.CREATED).json({ success: true, message: 'User registered', token });
      })
      .catch((error) => next(error));
  },

  login(req, res, next) {
    const loginDetails = req.locals;
    loginUser(loginDetails)
      .then((user) => {
        res.status(httpStatus.OK).json({ success: true, message: 'Login successful', user });
      })
      .catch((error) => next(error));
  },

  activateToken(req, res, next) {
    const { token } = req.query;
    activateUser(token)
      .then((user) => {
        res.status(httpStatus.OK).json({
          success: true,
          message: 'Your account has been successfully activated',
          user: { ...user.toJSON(), token },
        });
      })
      .catch((error) => next(error));
  },

  generateResetPasswordLink(req, res, next) {
    const { email } = req.locals;
    forgotPasswordToken(email)
      .then((data) => {
        sendMail(EMAIL_CONTENT.RESET_PASSWORD_LINK, data.user, {
          link: `http://ballers.ng/change-password/${data.token}`,
        });
        res.status(httpStatus.OK).json({
          success: true,
          message: 'A password reset link has been sent to your email account',
        });
      })
      .catch((error) => next(error));
  },

  resetPasswordFromLink(req, res, next) {
    const { token } = req.params;
    const { password } = req.locals;
    resetPasswordViaToken(password, token)
      .then((user) => {
        sendMail(EMAIL_CONTENT.CHANGE_PASSWORD, user, {
          link: `http://ballers.ng/reset-password`,
        });
        res.status(httpStatus.OK).json({
          success: true,
          message: 'Your password has been successfully changed',
          user,
        });
      })
      .catch((error) => next(error));
  },

  currentUser(req, res) {
    const { user } = req;
    return res
      .status(httpStatus.OK)
      .json({ success: true, message: 'Your information has been successfully retrieved', user });
  },

  assignProperty(req, res, next) {
    const toBeAssigned = req.locals;
    const { user } = req;
    assignPropertyToUser({ ...toBeAssigned, assignedBy: user._id })
      .then(() => {
        res.status(httpStatus.OK).json({ success: true, message: 'Property assigned' });
      })
      .catch((error) => next(error));
  },

  update(req, res, next) {
    const updatedUser = req.locals;
    const userId = req.user._id;
    updateUser({ ...updatedUser, id: userId })
      .then((user) => {
        res.status(httpStatus.OK).json({ success: true, message: 'User updated', user });
      })
      .catch((error) => next(error));
  },

  getAllRegisteredUsers(req, res, next) {
    getAllRegisteredUsers()
      .then((users) => {
        res.status(httpStatus.OK).json({ success: true, users });
      })
      .catch((error) => next(error));
  },

  getOwnedProperties(req, res, next) {
    const { user } = req;
    getAllUserProperties(user._id)
      .then((properties) => {
        res.status(httpStatus.OK).json({ success: true, message: 'Properties found', properties });
      })
      .catch((error) => next(error));
  },
};

export default UserController;<|MERGE_RESOLUTION|>--- conflicted
+++ resolved
@@ -5,12 +5,9 @@
   forgotPasswordToken,
   resetPasswordViaToken,
   updateUser,
-<<<<<<< HEAD
   assignPropertyToUser,
   getAllUserProperties,
-=======
   getAllRegisteredUsers,
->>>>>>> 0f12a1b2
 } from '../services/user.service';
 import { sendMail } from '../services/mailer.service';
 import EMAIL_CONTENT from '../../mailer';
