import {
  addUser,
  loginUser,
  activateUser,
  forgotPasswordToken,
  resetPasswordViaToken,
  updateUser,
  assignPropertyToUser,
  getAllRegisteredUsers,
  getUserInfo,
  addPropertyToFavorites,
  removePropertyFromFavorites,
  getAccountOverview,
  upgradeUserToEditor,
  downgradeEditorToUser,
<<<<<<< HEAD
  verifyVendor,
=======
  getAllVendors,
>>>>>>> cf2b4746
} from '../services/user.service';
import { sendMail } from '../services/mailer.service';
import EMAIL_CONTENT from '../../mailer';
import httpStatus from '../helpers/httpStatus';
import { HOST } from '../config';

const UserController = {
  register(req, res, next) {
    const user = req.locals;
    addUser(user)
      .then((token) => {
        sendMail(EMAIL_CONTENT.ACTIVATE_YOUR_ACCOUNT, user, {
          link: `${HOST}/activate?token=${token}`,
        });
        res
          .status(httpStatus.CREATED)
          .json({ success: true, message: 'Registration successful', token });
      })
      .catch((error) => next(error));
  },

  login(req, res, next) {
    const loginDetails = req.locals;
    loginUser(loginDetails)
      .then((user) => {
        res.status(httpStatus.OK).json({ success: true, message: 'Login successful', user });
      })
      .catch((error) => next(error));
  },

  activateToken(req, res, next) {
    const { token } = req.query;
    activateUser(token)
      .then((user) => {
        sendMail(EMAIL_CONTENT.WELCOME_MESSAGE, user, {});
        res.status(httpStatus.OK).json({
          success: true,
          message: 'Your account has been successfully activated',
          user: { ...user.toJSON(), token },
        });
      })
      .catch((error) => next(error));
  },

  generateResetPasswordLink(req, res, next) {
    const { email } = req.locals;
    forgotPasswordToken(email)
      .then((data) => {
        sendMail(EMAIL_CONTENT.RESET_PASSWORD_LINK, data.user, {
          link: `${HOST}/change-password/${data.token}`,
        });
        res.status(httpStatus.OK).json({
          success: true,
          message: 'A password reset link has been sent to your email account',
        });
      })
      .catch((error) => next(error));
  },

  resetPasswordFromLink(req, res, next) {
    const { token } = req.params;
    const { password } = req.locals;
    resetPasswordViaToken(password, token)
      .then((user) => {
        sendMail(EMAIL_CONTENT.CHANGE_PASSWORD, user, {
          link: `${HOST}/reset-password`,
        });
        res.status(httpStatus.OK).json({
          success: true,
          message: 'Your password has been successfully changed',
          user,
        });
      })
      .catch((error) => next(error));
  },

  currentUser(req, res, next) {
    const id = req.user._id;
    getUserInfo('_id', id)
      .then((user) => {
        res.status(httpStatus.OK).json({
          success: true,
          message: 'Your information has been successfully retrieved',
          user,
        });
      })
      .catch((error) => next(error));
  },

  assignProperty(req, res, next) {
    const toBeAssigned = req.locals;
    const { user } = req;
    assignPropertyToUser({ ...toBeAssigned, assignedBy: user._id })
      .then(() => {
        res.status(httpStatus.OK).json({ success: true, message: 'Property assigned' });
      })
      .catch((error) => next(error));
  },

  update(req, res, next) {
    const updatedUser = req.locals;
    const userId = req.user._id;
    updateUser({ ...updatedUser, id: userId })
      .then((user) => {
        res.status(httpStatus.OK).json({ success: true, message: 'User updated', user });
      })
      .catch((error) => next(error));
  },

  getAllRegisteredUsers(req, res, next) {
    const { page, limit } = req.query;
    getAllRegisteredUsers(page, limit)
      .then(({ pagination, result }) => {
        res.status(httpStatus.OK).json({
          success: true,
          pagination,
          result,
        });
      })
      .catch((error) => next(error));
  },

  addPropertyToFavorites(req, res, next) {
    const property = req.locals;
    const { user } = req;
    addPropertyToFavorites({ ...property, userId: user._id })
      .then(() => {
        res.status(httpStatus.OK).json({ success: true, message: 'Property added to favorites' });
      })
      .catch((error) => next(error));
  },

  removePropertyFromFavorites(req, res, next) {
    const property = req.locals;
    const { user } = req;
    removePropertyFromFavorites({ ...property, userId: user._id })
      .then(() => {
        res
          .status(httpStatus.OK)
          .json({ success: true, message: 'Property removed from favorites' });
      })
      .catch((error) => next(error));
  },

  getAccountOverview(req, res, next) {
    const userId = req.user._id;
    getAccountOverview(userId)
      .then((accountOverview) => {
        res.status(httpStatus.OK).json({
          success: true,
          accountOverview,
        });
      })
      .catch((error) => next(error));
  },

  upgradeUserToEditor(req, res, next) {
    const { userId } = req.locals;
    upgradeUserToEditor(userId)
      .then((user) => {
        res
          .status(httpStatus.OK)
          .json({ success: true, message: 'User is now a Content Editor', user });
      })
      .catch((error) => next(error));
  },

  downgradeEditorToUser(req, res, next) {
    const { userId } = req.locals;
    downgradeEditorToUser(userId)
      .then((user) => {
        res
          .status(httpStatus.OK)
          .json({ success: true, message: 'Content Editor is now a User', user });
      })
      .catch((error) => next(error));
  },

<<<<<<< HEAD
  verifyVendor(req, res, next) {
    const vendorInfo = req.locals;
    const adminId = req.user._id;
    verifyVendor({ ...vendorInfo, adminId })
      .then((vendor) => {
        res
          .status(httpStatus.OK)
          .json({ success: true, message: 'Company information verified', vendor });
=======
  getAllVendors(req, res, next) {
    const { page, limit } = req.query;
    getAllVendors(page, limit)
      .then(({ pagination, result }) => {
        res.status(httpStatus.OK).json({
          success: true,
          pagination,
          result,
        });
>>>>>>> cf2b4746
      })
      .catch((error) => next(error));
  },
};

export default UserController;<|MERGE_RESOLUTION|>--- conflicted
+++ resolved
@@ -13,11 +13,8 @@
   getAccountOverview,
   upgradeUserToEditor,
   downgradeEditorToUser,
-<<<<<<< HEAD
   verifyVendor,
-=======
   getAllVendors,
->>>>>>> cf2b4746
 } from '../services/user.service';
 import { sendMail } from '../services/mailer.service';
 import EMAIL_CONTENT from '../../mailer';
@@ -196,7 +193,19 @@
       .catch((error) => next(error));
   },
 
-<<<<<<< HEAD
+  getAllVendors(req, res, next) {
+    const { page, limit } = req.query;
+    getAllVendors(page, limit)
+      .then(({ pagination, result }) => {
+        res.status(httpStatus.OK).json({
+          success: true,
+          pagination,
+          result,
+        });
+      })
+      .catch((error) => next(error));
+  },
+
   verifyVendor(req, res, next) {
     const vendorInfo = req.locals;
     const adminId = req.user._id;
@@ -205,17 +214,6 @@
         res
           .status(httpStatus.OK)
           .json({ success: true, message: 'Company information verified', vendor });
-=======
-  getAllVendors(req, res, next) {
-    const { page, limit } = req.query;
-    getAllVendors(page, limit)
-      .then(({ pagination, result }) => {
-        res.status(httpStatus.OK).json({
-          success: true,
-          pagination,
-          result,
-        });
->>>>>>> cf2b4746
       })
       .catch((error) => next(error));
   },
