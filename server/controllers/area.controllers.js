import {
  addArea,
  getStates,
  getAreas,
  updateArea,
  deleteArea,
<<<<<<< HEAD
  getAreaById,
=======
  getAllAreas,
>>>>>>> 88a69f66
} from '../services/area.service';
import httpStatus from '../helpers/httpStatus';

const AreaController = {
  add(req, res, next) {
    const areaInfo = req.locals;
    addArea(areaInfo)
      .then((area) => {
        res
          .status(httpStatus.CREATED)
          .json({ success: true, message: 'Area added successfully', area });
      })
      .catch((error) => next(error));
  },

  getStates(req, res, next) {
    getStates()
      .then((states) => {
        res.status(httpStatus.OK).json({ success: true, states: states.states });
      })
      .catch((error) => next(error));
  },

  getAreas(req, res, next) {
    const { state } = req.params;
    getAreas(state)
      .then((areas) => {
        res.status(httpStatus.OK).json({ success: true, areas: areas.areas });
      })
      .catch((error) => next(error));
  },

  update(req, res, next) {
    const updatedArea = req.locals;
    updateArea(updatedArea)
      .then((area) => {
        res.status(httpStatus.OK).json({ success: true, message: 'Area updated', area });
      })
      .catch((error) => next(error));
  },

  delete(req, res, next) {
    const { id } = req.params;
    deleteArea(id)
      .then(() => {
        res.status(httpStatus.OK).json({ success: true, message: 'Area deleted' });
      })
      .catch((error) => next(error));
  },

<<<<<<< HEAD
  getAreaById(req, res, next) {
    const { id } = req.params;
    getAreaById(id)
      .then((area) => {
        if (area === null) {
          res.status(httpStatus.NOT_FOUND).json({ success: false, message: 'Area not found' });
        } else {
          res.status(httpStatus.OK).json({ success: true, area });
        }
=======
  getAllAreas(req, res, next) {
    getAllAreas()
      .then((areas) => {
        res.status(httpStatus.OK).json({ success: true, areas });
>>>>>>> 88a69f66
      })
      .catch((error) => next(error));
  },
};

export default AreaController;<|MERGE_RESOLUTION|>--- conflicted
+++ resolved
@@ -4,11 +4,8 @@
   getAreas,
   updateArea,
   deleteArea,
-<<<<<<< HEAD
   getAreaById,
-=======
   getAllAreas,
->>>>>>> 88a69f66
 } from '../services/area.service';
 import httpStatus from '../helpers/httpStatus';
 
@@ -59,7 +56,14 @@
       .catch((error) => next(error));
   },
 
-<<<<<<< HEAD
+  getAllAreas(req, res, next) {
+    getAllAreas()
+      .then((areas) => {
+        res.status(httpStatus.OK).json({ success: true, areas });
+      })
+      .catch((error) => next(error));
+  },
+
   getAreaById(req, res, next) {
     const { id } = req.params;
     getAreaById(id)
@@ -69,12 +73,6 @@
         } else {
           res.status(httpStatus.OK).json({ success: true, area });
         }
-=======
-  getAllAreas(req, res, next) {
-    getAllAreas()
-      .then((areas) => {
-        res.status(httpStatus.OK).json({ success: true, areas });
->>>>>>> 88a69f66
       })
       .catch((error) => next(error));
   },
