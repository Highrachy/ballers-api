--- conflicted
+++ resolved
@@ -4,11 +4,8 @@
   deleteProperty,
   getAllPropertiesAddedByAnAdmin,
   getAllProperties,
-<<<<<<< HEAD
   searchThroughProperties,
-=======
   getOneProperty,
->>>>>>> cfb55063
 } from '../services/property.service';
 import httpStatus from '../helpers/httpStatus';
 
