import mongoose from 'mongoose';
import Property from '../models/property.model';
import { ErrorHandler } from '../helpers/errorHandler';
import httpStatus from '../helpers/httpStatus';

const { ObjectId } = mongoose.Types.ObjectId;

export const getPropertyById = async (id) => Property.findById(id).select();

export const addProperty = async (property) => {
  try {
    const addedProperty = await new Property(property).save();
    return addedProperty;
  } catch (error) {
    throw new ErrorHandler(httpStatus.BAD_REQUEST, 'Error adding property', error);
  }
};

export const updateProperty = async (updatedProperty) => {
  const property = await getPropertyById(updatedProperty.id).catch((error) => {
    throw new ErrorHandler(httpStatus.INTERNAL_SERVER_ERROR, 'Internal Server Error', error);
  });
  try {
    return Property.findByIdAndUpdate(property.id, updatedProperty, { new: true });
  } catch (error) {
    throw new ErrorHandler(httpStatus.BAD_REQUEST, 'Error updating property', error);
  }
};

export const deleteProperty = async (id) => {
  const property = await getPropertyById(id).catch((error) => {
    throw new ErrorHandler(httpStatus.INTERNAL_SERVER_ERROR, 'Internal Server Error', error);
  });
  try {
    return Property.findByIdAndDelete(property.id);
  } catch (error) {
    throw new ErrorHandler(httpStatus.BAD_REQUEST, 'Error deleting property', error);
  }
};

// get properties added by a specific admin with the info of assigned users attached
export const getAllPropertiesAddedByAnAdmin = async (adminId) =>
  Property.aggregate([
    { $match: { addedBy: ObjectId(adminId) } },
    {
      $lookup: {
        from: 'users',
        localField: 'assignedTo',
        foreignField: '_id',
        as: 'assignedUsers',
      },
    },
    {
      $lookup: {
        from: 'paymentplans',
        localField: 'paymentPlan',
        foreignField: '_id',
        as: 'paymentPlan',
      },
    },
    {
      $project: {
        name: 1,
        titleDocument: 1,
        address: 1,
        neighborhood: 1,
        mapLocation: 1,
        gallery: 1,
        mainImage: 1,
        price: 1,
        units: 1,
        houseType: 1,
        bedrooms: 1,
        toilets: 1,
        description: 1,
<<<<<<< HEAD
        paymentPlan: 1,
=======
        floorPlans: 1,
>>>>>>> 0568a3d4
        'assignedUsers._id': 1,
        'assignedUsers.firstName': 1,
        'assignedUsers.lastName': 1,
        'assignedUsers.email': 1,
      },
    },
  ]);

// get all properties in the database with the assigned user and admin details
export const getAllProperties = async () =>
  Property.aggregate([
    {
      $lookup: {
        from: 'users',
        localField: 'assignedTo',
        foreignField: '_id',
        as: 'assignedUsers',
      },
    },
    {
      $lookup: {
        from: 'users',
        localField: 'addedBy',
        foreignField: '_id',
        as: 'adminInfo',
      },
    },
    {
      $lookup: {
        from: 'paymentplans',
        localField: 'paymentPlan',
        foreignField: '_id',
        as: 'paymentPlan',
      },
    },
    {
      $unwind: '$adminInfo',
    },
    {
      $project: {
        name: 1,
        titleDocument: 1,
        address: 1,
        neighborhood: 1,
        mapLocation: 1,
        gallery: 1,
        mainImage: 1,
        price: 1,
        units: 1,
        houseType: 1,
        bedrooms: 1,
        toilets: 1,
        description: 1,
<<<<<<< HEAD
        paymentPlan: 1,
=======
        floorPlans: 1,
>>>>>>> 0568a3d4
        'assignedUsers._id': 1,
        'assignedUsers.firstName': 1,
        'assignedUsers.lastName': 1,
        'assignedUsers.email': 1,
        'adminInfo._id': 1,
        'adminInfo.firstName': 1,
        'adminInfo.lastName': 1,
        'adminInfo.email': 1,
      },
    },
  ]);

// get a property by its id and admin details
export const getOneProperty = async (propertId) =>
  Property.aggregate([
    { $match: { _id: ObjectId(propertId) } },
    {
      $lookup: {
        from: 'users',
        localField: 'addedBy',
        foreignField: '_id',
        as: 'adminInfo',
      },
    },
    {
      $lookup: {
        from: 'paymentplans',
        localField: 'paymentPlan',
        foreignField: '_id',
        as: 'paymentPlan',
      },
    },
    {
      $unwind: '$adminInfo',
    },
    {
      $project: {
        name: 1,
        titleDocument: 1,
        address: 1,
        neighborhood: 1,
        mapLocation: 1,
        gallery: 1,
        mainImage: 1,
        price: 1,
        units: 1,
        houseType: 1,
        bedrooms: 1,
        toilets: 1,
        description: 1,
<<<<<<< HEAD
        paymentPlan: 1,
=======
        floorPlans: 1,
>>>>>>> 0568a3d4
        'adminInfo._id': 1,
        'adminInfo.firstName': 1,
        'adminInfo.lastName': 1,
        'adminInfo.email': 1,
      },
    },
  ]);

<<<<<<< HEAD
export const getPropertiesWithPaymentPlanId = async (id) =>
  Property.find({ paymentPlan: { $in: [id] } });
=======
export const searchThroughProperties = async ({ state, city, houseType, minPrice, maxPrice }) =>
  Property.aggregate([
    {
      $match: {
        $and: [
          { 'address.state': state || /.*/ },
          { 'address.city': city || /.*/ },
          { houseType: houseType || /.*/ },
          {
            price: {
              $gte: minPrice || 0,
              $lte: maxPrice || 10000000000000,
            },
          },
        ],
      },
    },
    {
      $lookup: {
        from: 'users',
        localField: 'assignedTo',
        foreignField: '_id',
        as: 'assignedTo',
      },
    },
    {
      $lookup: {
        from: 'users',
        localField: 'addedBy',
        foreignField: '_id',
        as: 'addedBy',
      },
    },
    {
      $unwind: '$addedBy',
    },
    {
      $project: {
        _id: 1,
        name: 1,
        address: 1,
        neighborhood: 1,
        gallery: 1,
        mainImage: 1,
        price: 1,
        units: 1,
        houseType: 1,
        bedrooms: 1,
        toilets: 1,
        description: 1,
        'assignedTo._id': 1,
        'assignedTo.firstName': 1,
        'assignedTo.lastName': 1,
        'assignedTo.email': 1,
        'addedBy._id': 1,
        'addedBy.firstName': 1,
        'addedBy.lastName': 1,
        'addedBy.email': 1,
      },
    },
  ]);

export const getAvailablePropertyOptions = async () =>
  Property.aggregate([
    {
      $group: {
        _id: null,
        houseTypes: { $addToSet: '$houseType' },
        states: { $addToSet: '$address.state' },
      },
    },
  ]);
>>>>>>> 0568a3d4
<|MERGE_RESOLUTION|>--- conflicted
+++ resolved
@@ -73,11 +73,8 @@
         bedrooms: 1,
         toilets: 1,
         description: 1,
-<<<<<<< HEAD
         paymentPlan: 1,
-=======
         floorPlans: 1,
->>>>>>> 0568a3d4
         'assignedUsers._id': 1,
         'assignedUsers.firstName': 1,
         'assignedUsers.lastName': 1,
@@ -131,11 +128,8 @@
         bedrooms: 1,
         toilets: 1,
         description: 1,
-<<<<<<< HEAD
         paymentPlan: 1,
-=======
         floorPlans: 1,
->>>>>>> 0568a3d4
         'assignedUsers._id': 1,
         'assignedUsers.firstName': 1,
         'assignedUsers.lastName': 1,
@@ -186,11 +180,8 @@
         bedrooms: 1,
         toilets: 1,
         description: 1,
-<<<<<<< HEAD
         paymentPlan: 1,
-=======
         floorPlans: 1,
->>>>>>> 0568a3d4
         'adminInfo._id': 1,
         'adminInfo.firstName': 1,
         'adminInfo.lastName': 1,
@@ -199,10 +190,6 @@
     },
   ]);
 
-<<<<<<< HEAD
-export const getPropertiesWithPaymentPlanId = async (id) =>
-  Property.find({ paymentPlan: { $in: [id] } });
-=======
 export const searchThroughProperties = async ({ state, city, houseType, minPrice, maxPrice }) =>
   Property.aggregate([
     {
@@ -275,4 +262,6 @@
       },
     },
   ]);
->>>>>>> 0568a3d4
+
+export const getPropertiesWithPaymentPlanId = async (id) =>
+  Property.find({ paymentPlan: { $in: [id] } });