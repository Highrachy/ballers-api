--- conflicted
+++ resolved
@@ -119,53 +119,6 @@
   }
 };
 
-<<<<<<< HEAD
-export const assignPropertyToUser = async (toBeAssigned) => {
-  const assignedProperty = {
-    propertyId: toBeAssigned.propertyId,
-    assignedBy: toBeAssigned.assignedBy,
-    assignedDate: Date.now(),
-  };
-  const property = await getPropertyById(toBeAssigned.propertyId).catch((error) => {
-    throw new ErrorHandler(httpStatus.INTERNAL_SERVER_ERROR, 'Internal Server Error', error);
-  });
-
-  if (property.units < 1) {
-    throw new ErrorHandler(httpStatus.NOT_FOUND, 'No available units');
-  }
-
-  const owner = await getUserById(toBeAssigned.userId).catch((error) => {
-    throw new ErrorHandler(httpStatus.INTERNAL_SERVER_ERROR, 'Internal Server Error', error);
-  });
-
-  try {
-    const newUnitCount = {
-      id: property.id,
-      units: property.units - 1,
-    };
-    const updatePropertyUnit = await updateProperty(newUnitCount).catch((error) => {
-      throw new ErrorHandler(httpStatus.INTERNAL_SERVER_ERROR, 'Internal Server Error', error);
-    });
-
-    if (updatePropertyUnit) {
-      return User.findByIdAndUpdate(owner.id, { $push: { assignedProperties: assignedProperty } });
-    }
-
-    return new ErrorHandler(httpStatus.BAD_REQUEST, 'Error assigning property');
-  } catch (error) {
-    throw new ErrorHandler(httpStatus.BAD_REQUEST, 'Error assigning property', error);
-  }
-};
-
-export const getOwnedProperties = async (id) => {
-  try {
-    const owner = await getUserById(id).catch((error) => {
-      throw new ErrorHandler(httpStatus.INTERNAL_SERVER_ERROR, 'Internal Server Error', error);
-    });
-    return owner.assignedProperties;
-  } catch (error) {
-    throw new ErrorHandler(httpStatus.NOT_FOUND, 'User not found', error);
-=======
 export const updateUser = async (updatedUser) => {
   const user = await getUserById(updatedUser.id).catch((error) => {
     throw new ErrorHandler(httpStatus.INTERNAL_SERVER_ERROR, 'Internal Server Error', error);
@@ -174,6 +127,5 @@
     return User.findByIdAndUpdate(user.id, updatedUser);
   } catch (error) {
     throw new ErrorHandler(httpStatus.BAD_REQUEST, 'Error updating user', error);
->>>>>>> 5c02b2b0
   }
 };