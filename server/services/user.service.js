--- conflicted
+++ resolved
@@ -353,40 +353,6 @@
   }
 };
 
-<<<<<<< HEAD
-export const verifyVendor = async ({ vendorId, adminId, step }) => {
-  const validSteps = ['companyInfo', 'bankDetails', 'directorInfo'];
-  const stepIsValid = validSteps.includes(step);
-
-  if (!stepIsValid) {
-    throw new ErrorHandler(httpStatus.PRECONDITION_FAILED, 'User not found');
-  }
-
-  const vendor = await getUserById(vendorId);
-
-  if (!vendor) {
-    throw new ErrorHandler(httpStatus.NOT_FOUND, 'User not found');
-  }
-
-  if (vendor && vendor.role !== USER_ROLE.VENDOR) {
-    throw new ErrorHandler(httpStatus.PRECONDITION_FAILED, 'User is not a vendor');
-  }
-
-  const verificationInfo = {
-    [`vendor.verification.${step}.status`]: VENDOR_INFO_STATUS.VERIFIED,
-    [`vendor.verification.${step}.verifiedBy`]: adminId,
-    [`vendor.verification.${step}.verifiedOn`]: getTodaysDateStandard(),
-  };
-  try {
-    return User.findByIdAndUpdate(
-      vendorId,
-      { $set: verificationInfo },
-      { new: true, fields: '-password' },
-    );
-  } catch (error) {
-    throw new ErrorHandler(httpStatus.BAD_REQUEST, `Error verifying ${step}`, error);
-  }
-=======
 export const getAllVendors = async (page = 1, limit = 10) => {
   const vendors = await User.aggregate([
     { $match: { role: USER_ROLE.VENDOR } },
@@ -403,5 +369,38 @@
   const pagination = generatePagination(page, limit, total);
   const result = vendors[0].data;
   return { pagination, result };
->>>>>>> cf2b4746
+};
+
+export const verifyVendor = async ({ vendorId, adminId, step }) => {
+  const validSteps = ['companyInfo', 'bankDetails', 'directorInfo'];
+  const stepIsValid = validSteps.includes(step);
+
+  if (!stepIsValid) {
+    throw new ErrorHandler(httpStatus.PRECONDITION_FAILED, 'User not found');
+  }
+
+  const vendor = await getUserById(vendorId);
+
+  if (!vendor) {
+    throw new ErrorHandler(httpStatus.NOT_FOUND, 'User not found');
+  }
+
+  if (vendor && vendor.role !== USER_ROLE.VENDOR) {
+    throw new ErrorHandler(httpStatus.PRECONDITION_FAILED, 'User is not a vendor');
+  }
+
+  const verificationInfo = {
+    [`vendor.verification.${step}.status`]: VENDOR_INFO_STATUS.VERIFIED,
+    [`vendor.verification.${step}.verifiedBy`]: adminId,
+    [`vendor.verification.${step}.verifiedOn`]: getTodaysDateStandard(),
+  };
+  try {
+    return User.findByIdAndUpdate(
+      vendorId,
+      { $set: verificationInfo },
+      { new: true, fields: '-password' },
+    );
+  } catch (error) {
+    throw new ErrorHandler(httpStatus.BAD_REQUEST, `Error verifying ${step}`, error);
+  }
 };