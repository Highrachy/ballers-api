--- conflicted
+++ resolved
@@ -297,7 +297,6 @@
   type: { type: FILTER_TYPE.STRING },
 };
 
-<<<<<<< HEAD
 export const SEARCH_FILTERS = {
   ...ADDRESS_FILTERS,
   addedBy: { type: FILTER_TYPE.OBJECT_ID },
@@ -309,12 +308,12 @@
   price: { type: FILTER_TYPE.INTEGER },
   toilets: { type: FILTER_TYPE.INTEGER },
   units: { type: FILTER_TYPE.INTEGER },
-=======
+};
+
 export const CONTENT_PROPERTY_FILTERS = {
   areaId: { type: FILTER_TYPE.OBJECT_ID },
   category: { type: FILTER_TYPE.STRING },
   createdAt: { type: FILTER_TYPE.DATE },
   houseType: { type: FILTER_TYPE.STRING },
   price: { type: FILTER_TYPE.INTEGER },
->>>>>>> b4faac79
 };