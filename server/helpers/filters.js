import { add } from 'date-fns';
import mongoose from 'mongoose';

const { ObjectId } = mongoose.Types.ObjectId;
const RANGE_SEPARATOR = ':';

export const FILTER_TYPE = {
  BOOLEAN: 'boolean',
  DATE: 'date',
  INTEGER: 'integer',
  OBJECT_ID: 'objectId',
  STRING: 'string',
};

<<<<<<< HEAD
const RANGE_TYPE = {
  EQUALS: 1,
  TO: 2,
  FROM: 3,
  RANGE: 4,
};

const processRangeSeparator = (key) => {
  if (key.includes(RANGE_SEPARATOR)) {
    const [rangeFrom = 0, rangeTo = 0] = key.split(RANGE_SEPARATOR);

    if (parseInt(rangeFrom, 10) !== 0 && parseInt(rangeTo, 10) !== 0) {
      return RANGE_TYPE.RANGE;
    }

    if (parseInt(rangeTo, 10) === 0) {
      return RANGE_TYPE.TO;
    }

    if (parseInt(rangeFrom, 10) === 0) {
      return RANGE_TYPE.FROM;
    }
  }

  return RANGE_TYPE.EQUALS;
=======
const SORT_DIRECTION = {
  ASC: 1,
  DESC: -1,
>>>>>>> 26136c96
};

export const buildFilterQuery = (allFilters, query) => {
  return Object.entries(allFilters).reduce((acc, [queryKey, { key, type }]) => {
    const filterKey = key || queryKey;

    if (query[queryKey]) {
      const [rangeFrom = 0, rangeTo = 0] = query[queryKey].split(RANGE_SEPARATOR);

      switch (type) {
        case FILTER_TYPE.BOOLEAN:
          acc.push({ [filterKey]: query[queryKey] === 'true' });
          break;

        case FILTER_TYPE.DATE:
          {
            let dateQueryValue;
            const rangeType = processRangeSeparator(query[queryKey]);

            switch (rangeType) {
              case RANGE_TYPE.EQUALS:
                dateQueryValue = {
                  $gte: add(new Date(query[queryKey]), { days: 0 }),
                  $lt: add(new Date(query[queryKey]), { days: 1 }),
                };
                break;

              case RANGE_TYPE.RANGE:
                dateQueryValue = {
                  $gte: add(new Date(rangeFrom), { days: 0 }),
                  $lt: add(new Date(rangeTo), { days: 1 }),
                };
                break;

              case RANGE_TYPE.FROM:
                dateQueryValue = {
                  $gte: add(new Date(rangeFrom), { days: 0 }),
                };
                break;

              case RANGE_TYPE.TO:
                dateQueryValue = {
                  $lt: add(new Date(rangeTo), { days: 1 }),
                };
                break;

              default:
                break;
            }
            acc.push({ [filterKey]: dateQueryValue });
          }
          break;

        case FILTER_TYPE.INTEGER:
          {
            let integerQueryValue;
            const rangeType = processRangeSeparator(query[queryKey]);

            switch (rangeType) {
              case RANGE_TYPE.EQUALS:
                integerQueryValue = parseInt(query[queryKey], 10);
                break;

              case RANGE_TYPE.RANGE:
                integerQueryValue = {
                  $gte: parseInt(rangeFrom, 10),
                  $lte: parseInt(rangeTo, 10),
                };
                break;

              case RANGE_TYPE.FROM:
                integerQueryValue = {
                  $gte: parseInt(rangeFrom, 10),
                };
                break;

              case RANGE_TYPE.TO:
                integerQueryValue = {
                  $gte: parseInt(rangeTo, 10),
                };
                break;

              default:
                break;
            }
            acc.push({ [filterKey]: integerQueryValue });
          }
          break;

        case FILTER_TYPE.OBJECT_ID:
          acc.push({ [filterKey]: ObjectId(query[queryKey]) });
          break;

        case FILTER_TYPE.STRING:
          acc.push({ [filterKey]: { $regex: query[queryKey], $options: 'i' } });
          break;

        default:
          break;
      }
    }
    return acc;
  }, []);
};

export const buildSortQuery = (modelFilter, query) => {
  const { sortBy, sortDirection } = query;

  if (sortBy && Object.keys(modelFilter).includes(sortBy)) {
    const direction =
      sortDirection?.toUpperCase() === 'DESC' ? SORT_DIRECTION.DESC : SORT_DIRECTION.ASC;

    const key = modelFilter[sortBy].key || sortBy;
    return { [key]: direction };
  }
  return {};
};

export const buildFilterAndSortQuery = (allFilters, query) => ({
  filterQuery: buildFilterQuery(allFilters, query),
  sortQuery: buildSortQuery(allFilters, query),
});

export const ADDRESS_FILTERS = {
  city: { key: 'address.city', type: FILTER_TYPE.STRING },
  country: { key: 'address.country', type: FILTER_TYPE.STRING },
  state: { key: 'address.state', type: FILTER_TYPE.STRING },
  street1: { key: 'address.street1', type: FILTER_TYPE.STRING },
  street2: { key: 'address.street2', type: FILTER_TYPE.STRING },
};

export const USER_FILTERS = {
  ...ADDRESS_FILTERS,
  activated: { type: FILTER_TYPE.BOOLEAN },
  activationDate: { type: FILTER_TYPE.DATE },
  banned: { key: 'banned.status', type: FILTER_TYPE.BOOLEAN },
  bankDetailsStatus: { key: 'vendor.verification.bankDetails.status', type: FILTER_TYPE.STRING },
  certified: { key: 'vendor.certified', type: FILTER_TYPE.BOOLEAN },
  certifiedOn: { key: 'vendor.certifiedOn', type: FILTER_TYPE.DATE },
  companyInfoStatus: { key: 'vendor.verification.companyInfo.status', type: FILTER_TYPE.STRING },
  companyName: { key: 'vendor.companyName', type: FILTER_TYPE.STRING },
  createdAt: { type: FILTER_TYPE.DATE },
  directorInfoStatus: { key: 'vendor.verification.directorInfo.status', type: FILTER_TYPE.STRING },
  documentUploadStatus: {
    key: 'vendor.verification.documentUpload.status',
    type: FILTER_TYPE.STRING,
  },
  email: { type: FILTER_TYPE.STRING },
  entity: { key: 'vendor.entity', type: FILTER_TYPE.STRING },
  firstName: { type: FILTER_TYPE.STRING },
  lastName: { type: FILTER_TYPE.STRING },
  phone: { type: FILTER_TYPE.STRING },
  phone2: { type: FILTER_TYPE.STRING },
  referralCode: { type: FILTER_TYPE.STRING },
  redanNumber: { key: 'vendor.redanNumber', type: FILTER_TYPE.STRING },
  role: { type: FILTER_TYPE.INTEGER },
  verified: { key: 'vendor.verified', type: FILTER_TYPE.BOOLEAN },
  verifiedOn: { key: 'vendor.verifiedOn', type: FILTER_TYPE.DATE },
};

export const PROPERTY_FILTERS = {
  ...ADDRESS_FILTERS,
  addedBy: { type: FILTER_TYPE.OBJECT_ID },
  bathrooms: { type: FILTER_TYPE.INTEGER },
  bedrooms: { type: FILTER_TYPE.INTEGER },
  createdAt: { type: FILTER_TYPE.DATE },
  houseType: { type: FILTER_TYPE.STRING },
  name: { type: FILTER_TYPE.STRING },
  price: { type: FILTER_TYPE.INTEGER },
  toilets: { type: FILTER_TYPE.INTEGER },
  units: { type: FILTER_TYPE.INTEGER },
};

export const OFFER_FILTERS = {
  allocationInPercentage: { type: FILTER_TYPE.INTEGER },
  contributionReward: { type: FILTER_TYPE.INTEGER },
  createdAt: { type: FILTER_TYPE.DATE },
  deliveryState: { type: FILTER_TYPE.STRING },
  expires: { type: FILTER_TYPE.DATE },
  handOverDate: { type: FILTER_TYPE.DATE },
  initialPayment: { type: FILTER_TYPE.INTEGER },
  monthlyPayment: { type: FILTER_TYPE.INTEGER },
  paymentFrequency: { type: FILTER_TYPE.INTEGER },
  propertyId: { type: FILTER_TYPE.OBJECT_ID },
  referenceCode: { type: FILTER_TYPE.STRING },
  status: { type: FILTER_TYPE.STRING },
  title: { type: FILTER_TYPE.STRING },
  totalAmountPayable: { type: FILTER_TYPE.INTEGER },
  userId: { type: FILTER_TYPE.OBJECT_ID },
  vendorId: { type: FILTER_TYPE.OBJECT_ID },
};

export const ENQUIRY_FILTERS = {
  ...ADDRESS_FILTERS,
  approved: { type: FILTER_TYPE.BOOLEAN },
  approvalDate: { type: FILTER_TYPE.DATE },
  createdAt: { type: FILTER_TYPE.DATE },
  email: { type: FILTER_TYPE.STRING },
  firstName: { type: FILTER_TYPE.STRING },
  initialInvestmentAmount: { type: FILTER_TYPE.INTEGER },
  investmentFrequency: { type: FILTER_TYPE.STRING },
  investmentStartDate: { type: FILTER_TYPE.DATE },
  lastName: { type: FILTER_TYPE.STRING },
  nameOnTitleDocument: { type: FILTER_TYPE.STRING },
  occupation: { type: FILTER_TYPE.STRING },
  periodicInvestmentAmount: { type: FILTER_TYPE.INTEGER },
  phone: { type: FILTER_TYPE.STRING },
  phone2: { type: FILTER_TYPE.STRING },
  propertyId: { type: FILTER_TYPE.OBJECT_ID },
  title: { type: FILTER_TYPE.STRING },
  userId: { type: FILTER_TYPE.OBJECT_ID },
  vendorId: { type: FILTER_TYPE.OBJECT_ID },
};

export const VISITATION_FILTERS = {
  createdAt: { type: FILTER_TYPE.DATE },
  vendorId: { type: FILTER_TYPE.OBJECT_ID },
  propertyId: { type: FILTER_TYPE.OBJECT_ID },
  status: { type: FILTER_TYPE.STRING },
  userId: { type: FILTER_TYPE.OBJECT_ID },
  visitDate: { type: FILTER_TYPE.DATE },
  visitorEmail: { type: FILTER_TYPE.STRING },
  visitorName: { type: FILTER_TYPE.STRING },
  visitorPhone: { type: FILTER_TYPE.STRING },
};<|MERGE_RESOLUTION|>--- conflicted
+++ resolved
@@ -12,7 +12,11 @@
   STRING: 'string',
 };
 
-<<<<<<< HEAD
+const SORT_DIRECTION = {
+  ASC: 1,
+  DESC: -1,
+};
+
 const RANGE_TYPE = {
   EQUALS: 1,
   TO: 2,
@@ -38,11 +42,6 @@
   }
 
   return RANGE_TYPE.EQUALS;
-=======
-const SORT_DIRECTION = {
-  ASC: 1,
-  DESC: -1,
->>>>>>> 26136c96
 };
 
 export const buildFilterQuery = (allFilters, query) => {
