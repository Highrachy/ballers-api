import Joi from '@hapi/joi';

const email = Joi.string().label('Email Address').email().required();
const password = Joi.string().label('Password').min(6).required().strict();
const confirmPassword = Joi.string().valid(Joi.ref('password')).required().strict().messages({
  'any.only': 'Password does not match',
});
const phone = Joi.string().allow(null, '').optional().default('');
const requiredString = (label) => Joi.string().label(label).required();

export const registerSchema = Joi.object({
  firstName: requiredString('First Name'),
  lastName: requiredString('Last Name'),
  email,
  phone,
  password,
  confirmPassword,
});

export const loginSchema = Joi.object({
  email,
  password,
});

export const resetPasswordSchema = Joi.object({
  email,
});

export const changePasswordSchema = Joi.object({
  password,
  confirmPassword,
});

<<<<<<< HEAD
export const assignPropertySchema = Joi.object({
  propertyId: Joi.string().label('Property id').required(),
  userId: Joi.string().label('User id').required(),
=======
const address = Joi.object().keys({
  street1: Joi.string().label('Street 1').optional(),
  street2: Joi.string().label('Street 2').optional(),
  city: Joi.string().label('City').optional(),
  state: Joi.string().label('State').optional(),
  country: Joi.string().label('Country').optional(),
});

const preferences = Joi.object().keys({
  houseType: Joi.string().label('Property House Type').optional(),
  location: Joi.string().label('Property Location').optional(),
  maxPrice: Joi.number().label('Property Maximum Price').optional(),
  minPrice: Joi.number().label('Property Minimum Price').optional(),
  paymentPlan: Joi.string().label('Payment Plan').optional(),
>>>>>>> 0f12a1b2
});

export const updateUserSchema = Joi.object({
  firstName: requiredString('First Name'),
  lastName: requiredString('Last Name'),
  phone,
  phone2: Joi.string().label('Phone 2').optional(),
  address,
  preferences,
});<|MERGE_RESOLUTION|>--- conflicted
+++ resolved
@@ -31,11 +31,11 @@
   confirmPassword,
 });
 
-<<<<<<< HEAD
 export const assignPropertySchema = Joi.object({
   propertyId: Joi.string().label('Property id').required(),
   userId: Joi.string().label('User id').required(),
-=======
+});
+
 const address = Joi.object().keys({
   street1: Joi.string().label('Street 1').optional(),
   street2: Joi.string().label('Street 2').optional(),
@@ -50,7 +50,6 @@
   maxPrice: Joi.number().label('Property Maximum Price').optional(),
   minPrice: Joi.number().label('Property Minimum Price').optional(),
   paymentPlan: Joi.string().label('Payment Plan').optional(),
->>>>>>> 0f12a1b2
 });
 
 export const updateUserSchema = Joi.object({
