--- conflicted
+++ resolved
@@ -18,7 +18,6 @@
   latitude: nonRequiredNumber('Map location latitude'),
 });
 
-<<<<<<< HEAD
 const floorPlans = Joi.array()
   .label('Property floor plans')
   .items(
@@ -27,7 +26,7 @@
       plan: optionalString('Floor Plan URL'),
     }),
   );
-=======
+  
 const neighborhoodInfoDetails = Joi.object().keys({
   timeAwayFromProperty: optionalNumber('Time Away From Property'),
   name: optionalString('Name'),
@@ -49,7 +48,6 @@
   .label('Neighborhood Type')
   .valid(...NEIGHBORHOOD_STEPS)
   .required();
->>>>>>> 788f106a
 
 export const addPropertySchema = Joi.object({
   name: requiredString('Property name'),
