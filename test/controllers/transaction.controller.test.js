import mongoose from 'mongoose';
import querystring from 'querystring';
import { expect, request, sinon } from '../config';
import Transaction from '../../server/models/transaction.model';
import Offer from '../../server/models/offer.model';
import Referral from '../../server/models/referral.model';
import TransactionFactory from '../factories/transaction.factory';
import OfferFactory from '../factories/offer.factory';
import EnquiryFactory from '../factories/enquiry.factory';
import PropertyFactory from '../factories/property.factory';
import UserFactory from '../factories/user.factory';
import ReferralFactory from '../factories/referral.factory';
import { addUser } from '../../server/services/user.service';
import { addProperty } from '../../server/services/property.service';
import { createOffer } from '../../server/services/offer.service';
import { addEnquiry } from '../../server/services/enquiry.service';
import { addReferral } from '../../server/services/referral.service';
import { OFFER_STATUS, REWARD_STATUS, USER_ROLE } from '../../server/helpers/constants';
import {
  itReturnsForbiddenForNoToken,
  itReturnsForbiddenForTokenWithInvalidAccess,
  itReturnsNotFoundForInvalidToken,
  itReturnsTheRightPaginationValue,
  itReturnsEmptyValuesWhenNoItemExistInDatabase,
  expectsPaginationToReturnTheRightValues,
  itReturnsAnErrorWhenServiceFails,
  defaultPaginationResult,
  itReturnAllResultsWhenAnUnknownFilterIsUsed,
  futureDate,
  pastDate,
  itReturnsNoResultWhenNoFilterParameterIsMatched,
  filterTestForSingleParameter,
} from '../helpers';
import * as MailService from '../../server/services/mailer.service';
import EMAIL_CONTENT from '../../mailer';
import { TRANSACTION_FILTERS } from '../../server/helpers/filters';

let sendMailStub;
const sandbox = sinon.createSandbox();
let adminToken;
let userToken;
let vendorToken;
const adminUser = UserFactory.build(
  { role: USER_ROLE.ADMIN, activated: true },
  { generateId: true },
);
const vendorUser = UserFactory.build(
  {
    role: USER_ROLE.VENDOR,
    activated: true,
    vendor: {
      verified: true,
    },
  },
  { generateId: true },
);
const regularUser = UserFactory.build(
  { role: USER_ROLE.USER, activated: true },
  { generateId: true },
);

const property = PropertyFactory.build(
  { addedBy: vendorUser._id, updatedBy: vendorUser._id },
  { generateId: true },
);

const property1 = PropertyFactory.build(
  { addedBy: vendorUser._id, updatedBy: vendorUser._id },
  { generateId: true },
);
const property2 = PropertyFactory.build(
  { addedBy: vendorUser._id, updatedBy: vendorUser._id },
  { generateId: true },
);
const property3 = PropertyFactory.build(
  { addedBy: vendorUser._id, updatedBy: vendorUser._id },
  { generateId: true },
);
const enquiry = EnquiryFactory.build(
  {
    userId: regularUser._id,
    propertyId: property._id,
  },
  { generateId: true },
);
const offer = OfferFactory.build(
  {
    enquiryId: enquiry._id,
    vendorId: vendorUser._id,
  },
  { generateId: true },
);

describe('Transaction Controller', () => {
  beforeEach(() => {
    sendMailStub = sandbox.stub(MailService, 'sendMail');
  });

  afterEach(() => {
    sandbox.restore();
  });

  beforeEach(async () => {
    adminToken = await addUser(adminUser);
    userToken = await addUser(regularUser);
    vendorToken = await addUser(vendorUser);
    await addProperty(property);
    await addEnquiry(enquiry);
    await createOffer(offer);
  });

  describe('Get all transactions', () => {
    let vendor2Token;
    const method = 'get';
    const endpoint = '/api/v1/transaction/all';
    const editorUser = UserFactory.build(
      { role: USER_ROLE.EDITOR, activated: true },
      { generateId: true },
    );
    const testAdmin = UserFactory.build(
      { role: USER_ROLE.ADMIN, activated: true },
      { generateId: true },
    );

    const testUser = UserFactory.build(
      { role: USER_ROLE.USER, activated: true },
      { generateId: true },
    );
    const vendorTransactions = TransactionFactory.buildList(
      10,
      {
        propertyId: property._id,
        offerId: offer._id,
        userId: regularUser._id,
        vendorId: vendorUser._id,
        addedBy: adminUser._id,
        updatedBy: adminUser._id,
        createdAt: futureDate,
        amount: 100_000,
        paidOn: futureDate,
        paymentSource: 'flutterwave',
        remittance: {
          amount: 100_000,
          by: adminUser._id,
          percentage: 5,
          date: '2020-11-11',
        },
      },
      { generateId: true },
    );
    const testVendor = UserFactory.build(
      {
        role: USER_ROLE.VENDOR,
        activated: true,
        vendor: { verified: true },
      },
      { generateId: true },
    );

    const vendor2 = UserFactory.build(
      {
        role: USER_ROLE.VENDOR,
        activated: true,
        vendor: { verified: true },
      },
      { generateId: true },
    );
    const vendor2Property = PropertyFactory.build(
      { addedBy: vendor2._id, updatedBy: vendor2._id },
      { generateId: true },
    );
    const vendor2Enquiry = EnquiryFactory.build(
      {
        userId: regularUser._id,
        propertyId: vendor2Property._id,
      },
      { generateId: true },
    );
    const vendor2Offer = OfferFactory.build(
      {
        enquiryId: vendor2Enquiry._id,
        vendorId: vendor2._id,
      },
      { generateId: true },
    );
    const vendor2Transactions = TransactionFactory.buildList(
      8,
      {
        propertyId: vendor2Property._id,
        offerId: vendor2Offer._id,
        userId: regularUser._id,
        vendorId: vendor2._id,
        addedBy: adminUser._id,
        updatedBy: adminUser._id,
        remittance: {
          amount: 100_000,
          by: adminUser._id,
          percentage: 5,
          date: '2020-11-11',
        },
        createdAt: pastDate,
      },
      { generateId: true },
    );

    describe('Pagination Tests', () => {
      context('when no transaction exists in db', () => {
        [adminUser, vendorUser, regularUser].map((user) =>
          itReturnsEmptyValuesWhenNoItemExistInDatabase({
            endpoint,
            method,
            user,
            useExistingUser: true,
          }),
        );
      });

      describe('when transactions exist in db', () => {
        beforeEach(async () => {
          vendor2Token = await addUser(vendor2);
          await addProperty(vendor2Property);
          await addEnquiry(vendor2Enquiry);
          await createOffer(vendor2Offer);
          await Transaction.insertMany([...vendorTransactions, ...vendor2Transactions]);
        });

        [adminUser, regularUser].map((user) =>
          itReturnsTheRightPaginationValue({
            endpoint,
            method,
            user,
            useExistingUser: true,
          }),
        );

        context('when vendor2Token is used', () => {
          it('returns matched transactons', (done) => {
            request()
              .get('/api/v1/transaction/all')
              .set('authorization', vendor2Token)
              .end((err, res) => {
                expectsPaginationToReturnTheRightValues(res, {
                  currentPage: 1,
                  limit: 10,
                  offset: 0,
                  result: 8,
                  total: 8,
                  totalPage: 1,
                });
                expect(res.body.result[0]._id).to.be.eql(vendor2Transactions[0]._id.toString());
                expect(res.body.result[0].vendorId).to.be.eql(vendor2._id.toString());
                expect(res.body.result[0].propertyId).to.be.eql(
                  vendor2Transactions[0].propertyId.toString(),
                );
                expect(res.body.result[0].offerId).to.be.eql(
                  vendor2Transactions[0].offerId.toString(),
                );
                expect(res.body.result[0].remittance.amount).to.be.eql(
                  vendor2Transactions[0].remittance.amount,
                );
                expect(res.body.result[0].remittance.by).to.be.eql(
                  vendor2Transactions[0].remittance.by.toString(),
                );
                expect(res.body.result[0].remittance.percentage).to.be.eql(
                  vendor2Transactions[0].remittance.percentage,
                );
                expect(res.body.result[0].remittance.date).to.have.string(
                  vendor2Transactions[0].remittance.date,
                );
                done();
              });
          });
        });

        context('when vendorToken is used', () => {
          it('returns matched transactons', (done) => {
            request()
              .get('/api/v1/transaction/all')
              .set('authorization', vendorToken)
              .end((err, res) => {
                expectsPaginationToReturnTheRightValues(res, {
                  currentPage: 1,
                  limit: 10,
                  offset: 0,
                  result: 10,
                  total: 10,
                  totalPage: 1,
                });
                expect(res.body.result[0]._id).to.be.eql(vendorTransactions[0]._id.toString());
                expect(res.body.result[0].vendorId).to.be.eql(vendorUser._id.toString());
                expect(res.body.result[0].propertyId).to.be.eql(
                  vendorTransactions[0].propertyId.toString(),
                );
                expect(res.body.result[0].offerId).to.be.eql(
                  vendorTransactions[0].offerId.toString(),
                );
                expect(res.body.result[0].remittance.amount).to.be.eql(
                  vendorTransactions[0].remittance.amount,
                );
                expect(res.body.result[0].remittance.by).to.be.eql(
                  vendorTransactions[0].remittance.by.toString(),
                );
                expect(res.body.result[0].remittance.percentage).to.be.eql(
                  vendorTransactions[0].remittance.percentage,
                );
                expect(res.body.result[0].remittance.date).to.have.string(
                  vendorTransactions[0].remittance.date,
                );
                done();
              });
          });
        });

        context('when user token is used', () => {
          it('returns matched transactons', (done) => {
            request()
              .get('/api/v1/transaction/all')
              .set('authorization', userToken)
              .end((err, res) => {
                expectsPaginationToReturnTheRightValues(res, defaultPaginationResult);
                expect(res.body.result[0]).to.not.have.property('remittance');
                done();
              });
          });
        });

        itReturnsForbiddenForTokenWithInvalidAccess({
          endpoint,
          method,
          user: editorUser,
        });

        itReturnsForbiddenForNoToken({ endpoint, method });

        context('when vendor token without access is used', () => {
          itReturnsEmptyValuesWhenNoItemExistInDatabase({
            endpoint,
            method,
            user: testVendor,
          });
        });

        itReturnsNotFoundForInvalidToken({
          endpoint,
          method,
          user: regularUser,
          userId: regularUser._id,
          useExistingUser: true,
        });

        context('when getAllTransactions service fails', () => {
          it('returns the error', (done) => {
            sinon.stub(Transaction, 'aggregate').throws(new Error('Type Error'));
            request()
              .get('/api/v1/transaction/all')
              .set('authorization', adminToken)
              .end((err, res) => {
                expect(res).to.have.status(500);
                done();
                Transaction.aggregate.restore();
              });
          });
        });
      });
    });

    describe('Filter Tests', () => {
      const transactionForFilter = {
        ...vendorTransactions[0],
        addedBy: testAdmin._id,
        userId: testUser._id,
      };
      beforeEach(async () => {
        await addUser(testAdmin);
        await addUser(testUser);
        vendor2Token = await addUser(vendor2);
        await addProperty(vendor2Property);
        await addEnquiry(vendor2Enquiry);
        await createOffer(vendor2Offer);
        await Transaction.insertMany([transactionForFilter, ...vendor2Transactions]);
      });

      describe('Unknown Filters', () => {
        const unknownFilter = {
          dob: '1993-02-01',
        };

        itReturnAllResultsWhenAnUnknownFilterIsUsed({
          filter: unknownFilter,
          method,
          endpoint,
          user: adminUser,
          expectedPagination: {
            ...defaultPaginationResult,
            total: 9,
            result: 9,
            totalPage: 1,
          },
          useExistingUser: true,
        });

<<<<<<< HEAD
        itReturnAllResultsWhenAnUnknownFilterIsUsed({
          filter: unknownFilter,
          method,
          endpoint,
          user: vendor2,
          expectedPagination: {
            ...defaultPaginationResult,
            total: 8,
            result: 8,
            totalPage: 1,
          },
          useExistingUser: true,
=======
      context('when vendor2Token is used', () => {
        it('returns matched transactons', (done) => {
          request()
            .get('/api/v1/transaction/all')
            .set('authorization', vendor2Token)
            .end((err, res) => {
              expectsPaginationToReturnTheRightValues(res, {
                currentPage: 1,
                limit: 10,
                offset: 0,
                result: 8,
                total: 8,
                totalPage: 1,
              });
              expect(res.body.result[0]._id).to.be.eql(vendor2Transactions[0]._id.toString());
              expect(res.body.result[0].vendorId).to.be.eql(vendor2._id.toString());
              expect(res.body.result[0].propertyId).to.be.eql(
                vendor2Transactions[0].propertyId.toString(),
              );
              expect(res.body.result[0].offerId).to.be.eql(
                vendor2Transactions[0].offerId.toString(),
              );
              expect(res.body.result[0].remittance.amount).to.be.eql(
                vendor2Transactions[0].remittance.amount,
              );
              expect(res.body.result[0].remittance.by).to.be.eql(
                vendor2Transactions[0].remittance.by.toString(),
              );
              expect(res.body.result[0].remittance.percentage).to.be.eql(
                vendor2Transactions[0].remittance.percentage,
              );
              expect(res.body.result[0].remittance.date).to.have.string(
                vendor2Transactions[0].remittance.date,
              );
              expect(res.body.result[0].vendorInfo.vendor).to.not.have.property(
                'remittancePercentage',
              );
              done();
            });
>>>>>>> 5932ed22
        });
      });

      context('when multiple filters are used', () => {
        const multipleTransactionDetails = {
          amount: vendorTransactions[0].amount,
          vendorId: vendorTransactions[0].vendorId,
          paymentSource: vendorTransactions[0].paymentSource,
        };
        const filteredParams = querystring.stringify(multipleTransactionDetails);

        it('returns matched transaction', (done) => {
          request()
            [method](`${endpoint}?${filteredParams}`)
            .set('authorization', adminToken)
            .end((err, res) => {
              expectsPaginationToReturnTheRightValues(res, {
                currentPage: 1,
                limit: 10,
                offset: 0,
                result: 1,
                total: 1,
                totalPage: 1,
              });
              expect(res.body.result[0]._id).to.be.eql(vendorTransactions[0]._id.toString());
              expect(res.body.result[0].amount).to.be.eql(multipleTransactionDetails.amount);
              expect(res.body.result[0].paymentSource).to.be.eql(
                multipleTransactionDetails.paymentSource,
              );
              expect(res.body.result[0].vendorId).to.be.eql(
                multipleTransactionDetails.vendorId.toString(),
              );
              expect(res.body.result[0].vendorInfo.vendor).to.not.have.property(
                'remittancePercentage',
              );
              done();
            });
        });
      });

<<<<<<< HEAD
      context('when no parameter is matched', () => {
        const nonMatchingFilters = {
          amount: 100,
          vendorId: mongoose.Types.ObjectId(),
          paymentSource: 'credit card',
        };
=======
      context('when user token is used', () => {
        it('returns matched transactons', (done) => {
          request()
            .get('/api/v1/transaction/all')
            .set('authorization', userToken)
            .end((err, res) => {
              expectsPaginationToReturnTheRightValues(res, defaultPaginationResult);
              expect(res.body.result[0]).to.not.have.property('remittance');
              expect(res.body.result[0].vendorInfo.vendor).to.not.have.property(
                'remittancePercentage',
              );
              done();
            });
        });
      });

      context('when admin token is used', () => {
        it('returns matched transactons', (done) => {
          request()
            .get('/api/v1/transaction/all')
            .set('authorization', adminToken)
            .end((err, res) => {
              expectsPaginationToReturnTheRightValues(res, defaultPaginationResult);
              expect(res.body.result[0].vendorInfo.vendor.remittancePercentage).to.be.eql(5);
              done();
            });
        });
      });
>>>>>>> 5932ed22

        itReturnsNoResultWhenNoFilterParameterIsMatched({
          filter: nonMatchingFilters,
          method,
          endpoint,
          user: adminUser,
          useExistingUser: true,
        });
      });

      filterTestForSingleParameter({
        filter: TRANSACTION_FILTERS,
        method,
        endpoint,
        user: adminUser,
        dataObject: transactionForFilter,
        useExistingUser: true,
      });
    });
  });

  describe('Get User Transactions By Property route', () => {
    const method = 'get';
    const endpoint = `/api/v1/transaction/property/${property._id}`;

    const editorUser = UserFactory.build(
      { role: USER_ROLE.EDITOR, activated: true },
      { generateId: true },
    );
    const dummyUser = UserFactory.build(
      { role: USER_ROLE.USER, activated: true },
      { generateId: true },
    );
    const userTransactions = TransactionFactory.buildList(
      10,
      {
        propertyId: property._id,
        offerId: offer._id,
        userId: regularUser._id,
        vendorId: vendorUser._id,
        addedBy: adminUser._id,
        updatedBy: adminUser._id,
        remittance: {
          amount: 100_000,
          by: adminUser._id,
          percentage: 5,
          date: '2020-11-11',
        },
      },
      { generateId: true },
    );
    const dummyUserEnquiry = EnquiryFactory.build(
      {
        userId: dummyUser._id,
        propertyId: property._id,
      },
      { generateId: true },
    );
    const dummyUserOffer = OfferFactory.build(
      {
        enquiryId: dummyUserEnquiry._id,
        vendorId: vendorUser._id,
      },
      { generateId: true },
    );
    const dummyUserTransactions = TransactionFactory.buildList(
      8,
      {
        propertyId: property._id,
        offerId: dummyUserOffer._id,
        userId: dummyUser._id,
        vendorId: vendorUser._id,
        addedBy: adminUser._id,
        updatedBy: adminUser._id,
        remittance: {
          amount: 100_000,
          by: adminUser._id,
          percentage: 5,
          date: '2020-11-11',
        },
      },
      { generateId: true },
    );
    const testVendor = UserFactory.build(
      {
        role: USER_ROLE.VENDOR,
        activated: true,
        vendor: { verified: true },
      },
      { generateId: true },
    );

    context('when no transaction exists in db', () => {
      [adminUser, vendorUser, regularUser].map((user) =>
        itReturnsEmptyValuesWhenNoItemExistInDatabase({
          endpoint,
          method,
          user,
          useExistingUser: true,
        }),
      );
    });

    describe('when transactions exist in db', () => {
      beforeEach(async () => {
        await addUser(dummyUser);
        await addEnquiry(dummyUserEnquiry);
        await createOffer(dummyUserOffer);
        await Transaction.insertMany([...userTransactions, ...dummyUserTransactions]);
      });

      [adminUser, vendorUser].map((user) =>
        itReturnsTheRightPaginationValue({
          endpoint,
          method,
          user,
          useExistingUser: true,
        }),
      );

      context('when user is used', () => {
        it('returns matched transactons', (done) => {
          request()
            .get(`/api/v1/transaction/property/${property._id}`)
            .set('authorization', userToken)
            .end((err, res) => {
              expectsPaginationToReturnTheRightValues(res, {
                currentPage: 1,
                limit: 10,
                offset: 0,
                result: 10,
                total: 10,
                totalPage: 1,
              });
              expect(res.body.result[0]._id).to.be.eql(userTransactions[0]._id.toString());
              expect(res.body.result[0].vendorId).to.be.eql(vendorUser._id.toString());
              expect(res.body.result[0].userId).to.be.eql(regularUser._id.toString());
              expect(res.body.result[0].propertyId).to.be.eql(
                userTransactions[0].propertyId.toString(),
              );
              expect(res.body.result[0].offerId).to.be.eql(userTransactions[0].offerId.toString());
              expect(res.body.result[0]).to.not.have.property('remittance');
              done();
            });
        });
      });

      itReturnsForbiddenForTokenWithInvalidAccess({
        endpoint,
        method,
        user: editorUser,
      });

      itReturnsForbiddenForNoToken({ endpoint, method });

      context('when vendor token without access is used', () => {
        itReturnsEmptyValuesWhenNoItemExistInDatabase({
          endpoint,
          method,
          user: testVendor,
        });
      });

      itReturnsNotFoundForInvalidToken({
        endpoint,
        method,
        user: regularUser,
        userId: regularUser._id,
        useExistingUser: true,
      });

      context('with invalid property id ', () => {
        it('returns validation error', (done) => {
          request()
            .get(`/api/v1/transaction/property/${property._id}s`)
            .set('authorization', adminToken)
            .end((err, res) => {
              expect(res).to.have.status(412);
              expect(res.body.success).to.be.eql(false);
              expect(res.body.message).to.be.eql('Invalid Id supplied');
              done();
            });
        });
      });

      context('when getAllTransactions service fails', () => {
        it('returns the error', (done) => {
          sinon.stub(Transaction, 'aggregate').throws(new Error('Type Error'));
          request()
            .get(`/api/v1/transaction/property/${property._id}`)
            .set('authorization', adminToken)
            .end((err, res) => {
              expect(res).to.have.status(500);
              done();
              Transaction.aggregate.restore();
            });
        });
      });
    });
  });

  describe('Get User Contribution Rewards', () => {
    let testUserToken;
    const testUser = UserFactory.build(
      { role: USER_ROLE.USER, activated: true },
      { generateId: true },
    );
    const allocatedEnquiry = EnquiryFactory.build(
      {
        userId: testUser._id,
        propertyId: property1._id,
      },
      { generateId: true },
    );
    const allocatedOffer = OfferFactory.build(
      {
        enquiryId: allocatedEnquiry._id,
        vendorId: adminUser._id,
        status: OFFER_STATUS.ALLOCATED,
        contributionReward: 50000,
      },
      { generateId: true },
    );

    const reactivatedEnquiry = EnquiryFactory.build(
      {
        userId: testUser._id,
        propertyId: property2._id,
      },
      { generateId: true },
    );
    const reactivatedOffer = OfferFactory.build(
      {
        enquiryId: reactivatedEnquiry._id,
        vendorId: adminUser._id,
        status: OFFER_STATUS.REACTIVATED,
      },
      { generateId: true },
    );

    const assignedEnquiry = EnquiryFactory.build(
      {
        userId: testUser._id,
        propertyId: property3._id,
      },
      { generateId: true },
    );
    const assignedOffer = OfferFactory.build(
      {
        enquiryId: assignedEnquiry._id,
        vendorId: adminUser._id,
        status: OFFER_STATUS.ASSIGNED,
        contributionReward: 70000,
      },
      { generateId: true },
    );

    beforeEach(async () => {
      testUserToken = await addUser(testUser);
    });

    context('when no contribution reward is found', () => {
      it('returns empty array of contribution reward', (done) => {
        request()
          .get('/api/v1/transaction/user/contribution-rewards')
          .set('authorization', testUserToken)
          .end((err, res) => {
            expect(res).to.have.status(200);
            expect(res.body.success).to.be.eql(true);
            expect(res.body).to.have.property('contributionRewards');
            expect(res.body.contributionRewards.length).to.be.eql(0);
            done();
          });
      });
    });

    describe('when offers exist in db', () => {
      beforeEach(async () => {
        await addProperty(property1);
        await addProperty(property2);
        await addProperty(property3);
        await addEnquiry(allocatedEnquiry);
        await createOffer(allocatedOffer);
        await addEnquiry(reactivatedEnquiry);
        await createOffer(reactivatedOffer);
        await addEnquiry(assignedEnquiry);
        await createOffer(assignedOffer);
      });

      context('with valid token', () => {
        it('returns all contribution rewards', (done) => {
          request()
            .get('/api/v1/transaction/user/contribution-rewards')
            .set('authorization', testUserToken)
            .end((err, res) => {
              expect(res).to.have.status(200);
              expect(res.body.success).to.be.eql(true);
              expect(res.body).to.have.property('contributionRewards');
              expect(res.body.contributionRewards.length).to.be.eql(2);
              expect(res.body.contributionRewards[0]._id).to.be.eql(allocatedOffer._id.toString());
              expect(res.body.contributionRewards[1]._id).to.be.eql(assignedOffer._id.toString());
              done();
            });
        });
      });

      context('without token', () => {
        it('returns error', (done) => {
          request()
            .get('/api/v1/transaction/user/contribution-rewards')
            .end((err, res) => {
              expect(res).to.have.status(403);
              expect(res.body.success).to.be.eql(false);
              expect(res.body.message).to.be.eql('Token needed to access resources');
              done();
            });
        });
      });

      context('when getContributionRewards service returns an error', () => {
        it('returns the error', (done) => {
          sinon.stub(Offer, 'aggregate').throws(new Error('Type Error'));
          request()
            .get('/api/v1/transaction/user/contribution-rewards')
            .set('authorization', testUserToken)
            .end((err, res) => {
              expect(res).to.have.status(500);
              done();
              Offer.aggregate.restore();
            });
        });
      });
    });
  });

  describe('Get User Referal Rewards', () => {
    const paidReferral = ReferralFactory.build({
      referrerId: regularUser._id,
      email: 'demo1@mail.com',
      reward: {
        amount: 10000,
        status: REWARD_STATUS.PAID,
      },
    });
    const pendingReferral = ReferralFactory.build({
      referrerId: adminUser._id,
      email: 'demo1@mail.com',
      reward: {
        status: REWARD_STATUS.PENDING,
      },
    });
    const paidReferral2 = ReferralFactory.build({
      referrerId: regularUser._id,
      email: 'demo2@mail.com',
      reward: {
        amount: 20000,
        status: REWARD_STATUS.PAID,
      },
    });

    context('when no referral reward is found', () => {
      it('returns empty array of referral reward', (done) => {
        request()
          .get('/api/v1/transaction/user/referral-rewards')
          .set('authorization', userToken)
          .end((err, res) => {
            expect(res).to.have.status(200);
            expect(res.body.success).to.be.eql(true);
            expect(res.body).to.have.property('referralRewards');
            expect(res.body.referralRewards.length).to.be.eql(0);
            done();
          });
      });
    });

    describe('when offers exist in db', () => {
      beforeEach(async () => {
        await addReferral(paidReferral);
        await addReferral(pendingReferral);
        await addReferral(paidReferral2);
      });

      context('with valid token', () => {
        it('returns all referral rewards', (done) => {
          request()
            .get('/api/v1/transaction/user/referral-rewards')
            .set('authorization', userToken)
            .end((err, res) => {
              expect(res).to.have.status(200);
              expect(res.body.success).to.be.eql(true);
              expect(res.body).to.have.property('referralRewards');
              expect(res.body.referralRewards.length).to.be.eql(2);
              expect(res.body.referralRewards[0].referrerId).to.be.eql(regularUser._id.toString());
              expect(res.body.referralRewards[0].reward.status).to.be.eql(
                paidReferral.reward.status,
              );
              expect(res.body.referralRewards[0].reward.amount).to.be.eql(
                paidReferral.reward.amount,
              );
              expect(res.body.referralRewards[1].referrerId).to.be.eql(regularUser._id.toString());
              expect(res.body.referralRewards[1].reward.status).to.be.eql(
                paidReferral2.reward.status,
              );
              expect(res.body.referralRewards[1].reward.amount).to.be.eql(
                paidReferral2.reward.amount,
              );
              done();
            });
        });
      });

      context('without token', () => {
        it('returns error', (done) => {
          request()
            .get('/api/v1/transaction/user/referral-rewards')
            .end((err, res) => {
              expect(res).to.have.status(403);
              expect(res.body.success).to.be.eql(false);
              expect(res.body.message).to.be.eql('Token needed to access resources');
              done();
            });
        });
      });

      context('when getReferralRewards service returns an error', () => {
        it('returns the error', (done) => {
          sinon.stub(Referral, 'aggregate').throws(new Error('Type Error'));
          request()
            .get('/api/v1/transaction/user/referral-rewards')
            .set('authorization', userToken)
            .end((err, res) => {
              expect(res).to.have.status(500);
              done();
              Referral.aggregate.restore();
            });
        });
      });
    });
  });

  describe('Get Single Transaction', () => {
    let vendor2Token;
    const method = 'get';
    const transaction = TransactionFactory.build(
      {
        userId: regularUser._id,
        propertyId: property._id,
        offerId: offer._id,
        vendorId: vendorUser._id,
        addedBy: adminUser._id,
        updatedBy: adminUser._id,
        remittance: {
          amount: 100_000,
          by: adminUser._id,
          percentage: 5,
          date: '2020-11-11',
        },
      },
      { generateId: true },
    );
    const endpoint = `/api/v1/transaction/${transaction._id}`;
    const vendor2 = UserFactory.build(
      {
        role: USER_ROLE.VENDOR,
        activated: true,
        vendor: { verified: true },
      },
      { generateId: true },
    );
    const editorUser = UserFactory.build(
      { role: USER_ROLE.EDITOR, activated: true },
      { generateId: true },
    );

    beforeEach(async () => {
      vendor2Token = await addUser(vendor2);
      await Transaction.create(transaction);
    });

    context('with valid token', () => {
      [...new Array(2)].map((_, index) =>
        it('returns related transaction', (done) => {
          request()
            .get(`/api/v1/transaction/${transaction._id}`)
            .set('authorization', [vendorToken, adminToken][index])
            .end((err, res) => {
              expect(res).to.have.status(200);
              expect(res.body.success).to.be.eql(true);
              expect(res.body.transaction._id).to.be.eql(transaction._id.toString());
              expect(res.body.transaction.propertyId).to.be.eql(transaction.propertyId.toString());
              expect(res.body.transaction.userId).to.be.eql(transaction.userId.toString());
              expect(res.body.transaction.offerId).to.be.eql(transaction.offerId.toString());
              expect(res.body.transaction.remittance.amount).to.be.eql(
                transaction.remittance.amount,
              );
              expect(res.body.transaction.remittance.by).to.be.eql(
                transaction.remittance.by.toString(),
              );
              expect(res.body.transaction.remittance.percentage).to.be.eql(
                transaction.remittance.percentage,
              );
              expect(res.body.transaction.remittance.date).to.have.string(
                transaction.remittance.date,
              );
              done();
            });
        }),
      );
    });

    context('with user token', () => {
      it('returns related transaction', (done) => {
        request()
          .get(`/api/v1/transaction/${transaction._id}`)
          .set('authorization', userToken)
          .end((err, res) => {
            expect(res).to.have.status(200);
            expect(res.body.success).to.be.eql(true);
            expect(res.body.transaction._id).to.be.eql(transaction._id.toString());
            expect(res.body.transaction.propertyId).to.be.eql(transaction.propertyId.toString());
            expect(res.body.transaction.userId).to.be.eql(transaction.userId.toString());
            expect(res.body.transaction.offerId).to.be.eql(transaction.offerId.toString());
            expect(res.body.transaction).to.not.have.property('remittance');
            expect(res.body.transaction.vendorInfo.vendor).to.not.have.property(
              'remittancePercentage',
            );
            done();
          });
      });
    });

    context('with vendor token', () => {
      it('returns related transaction', (done) => {
        request()
          .get(`/api/v1/transaction/${transaction._id}`)
          .set('authorization', vendorToken)
          .end((err, res) => {
            expect(res).to.have.status(200);
            expect(res.body.success).to.be.eql(true);
            expect(res.body.transaction.vendorInfo.vendor).to.not.have.property(
              'remittancePercentage',
            );
            done();
          });
      });
    });

    context('with admin token', () => {
      it('returns related transaction', (done) => {
        request()
          .get(`/api/v1/transaction/${transaction._id}`)
          .set('authorization', adminToken)
          .end((err, res) => {
            expect(res).to.have.status(200);
            expect(res.body.success).to.be.eql(true);
            expect(res.body.transaction.vendorInfo.vendor.remittancePercentage).to.be.eql(5);
            done();
          });
      });
    });

    context('with token with invalid access', () => {
      it('returns not found', (done) => {
        request()
          .get(`/api/v1/transaction/${transaction._id}`)
          .set('authorization', vendor2Token)
          .end((err, res) => {
            expect(res).to.have.status(404);
            expect(res.body.success).to.be.eql(false);
            expect(res.body.message).to.be.eql('Transaction not found');
            done();
          });
      });
    });

    itReturnsForbiddenForTokenWithInvalidAccess({
      endpoint,
      method,
      user: editorUser,
    });

    itReturnsForbiddenForNoToken({ endpoint, method });

    itReturnsNotFoundForInvalidToken({
      endpoint,
      method,
      user: regularUser,
      userId: regularUser._id,
      useExistingUser: true,
    });

    itReturnsAnErrorWhenServiceFails({
      endpoint,
      method,
      user: regularUser,
      model: Transaction,
      modelMethod: 'aggregate',
      useExistingUser: true,
    });
  });

  describe('Add Remittance Route', () => {
    const method = 'post';
    const endpoint = '/api/v1/transaction/remittance';

    const testVendor = UserFactory.build(
      {
        role: USER_ROLE.VENDOR,
        activated: true,
        vendor: {
          verified: true,
          remittancePercentage: 10,
        },
      },
      { generateId: true },
    );

    const transaction = TransactionFactory.build(
      {
        userId: regularUser._id,
        propertyId: property._id,
        offerId: offer._id,
        vendorId: vendorUser._id,
        addedBy: adminUser._id,
        updatedBy: adminUser._id,
        amount: 1_000_000,
      },
      { generateId: true },
    );

    const testVendorTransaction = TransactionFactory.build(
      {
        userId: regularUser._id,
        propertyId: property._id,
        offerId: offer._id,
        vendorId: testVendor._id,
        addedBy: adminUser._id,
        updatedBy: adminUser._id,
        amount: 1_000_000,
      },
      { generateId: true },
    );

    const data = {
      transactionId: transaction._id,
      date: '2021-02-12',
    };

    beforeEach(async () => {
      await addUser(testVendor);
      await Transaction.insertMany([transaction, testVendorTransaction]);
    });

    context('with valid token and data', () => {
      context('when percentage is not given', () => {
        it('calculates amount using default percentage', (done) => {
          request()
            [method](endpoint)
            .set('authorization', adminToken)
            .send(data)
            .end((err, res) => {
              expect(res).to.have.status(200);
              expect(res.body.success).to.be.eql(true);
              expect(res.body.message).to.be.eql('Remittance added');
              expect(res.body.transaction._id).to.be.eql(transaction._id.toString());
              expect(res.body.transaction.remittance.amount).to.be.eql(950_000);
              expect(res.body.transaction.remittance.by).to.be.eql(adminUser._id.toString());
              expect(res.body.transaction.remittance.date).to.have.string(data.date);
              expect(res.body.transaction.remittance.percentage).to.be.eql(5);
              expect(sendMailStub.callCount).to.eq(1);
              expect(sendMailStub).to.have.be.calledWith(EMAIL_CONTENT.REMITTANCE_PAID);
              done();
            });
        });
      });

      context('with user with different remittance percentage', () => {
        it('calculates amount using vendor percentage', (done) => {
          request()
            [method](endpoint)
            .set('authorization', adminToken)
            .send({ ...data, transactionId: testVendorTransaction._id })
            .end((err, res) => {
              expect(res).to.have.status(200);
              expect(res.body.success).to.be.eql(true);
              expect(res.body.message).to.be.eql('Remittance added');
              expect(res.body.transaction._id).to.be.eql(testVendorTransaction._id.toString());
              expect(res.body.transaction.remittance.amount).to.be.eql(900_000);
              expect(res.body.transaction.remittance.by).to.be.eql(adminUser._id.toString());
              expect(res.body.transaction.remittance.date).to.have.string(data.date);
              expect(res.body.transaction.remittance.percentage).to.be.eql(10);
              expect(sendMailStub.callCount).to.eq(1);
              expect(sendMailStub).to.have.be.calledWith(EMAIL_CONTENT.REMITTANCE_PAID);
              done();
            });
        });
      });

      context('when percentage is given', () => {
        it('calculates amount using given percentage', (done) => {
          request()
            [method](endpoint)
            .set('authorization', adminToken)
            .send({ ...data, percentage: 10 })
            .end((err, res) => {
              expect(res).to.have.status(200);
              expect(res.body.success).to.be.eql(true);
              expect(res.body.message).to.be.eql('Remittance added');
              expect(res.body.transaction._id).to.be.eql(transaction._id.toString());
              expect(res.body.transaction.remittance.amount).to.be.eql(900_000);
              expect(res.body.transaction.remittance.by).to.be.eql(adminUser._id.toString());
              expect(res.body.transaction.remittance.date).to.have.string(data.date);
              expect(res.body.transaction.remittance.percentage).to.be.eql(10);
              expect(sendMailStub.callCount).to.eq(1);
              expect(sendMailStub).to.have.be.calledWith(EMAIL_CONTENT.REMITTANCE_PAID);
              done();
            });
        });
      });
    });

    context('with invalid transaction id', () => {
      it('returns not found', (done) => {
        request()
          [method](endpoint)
          .set('authorization', adminToken)
          .send({ ...data, transactionId: mongoose.Types.ObjectId() })
          .end((err, res) => {
            expect(res).to.have.status(404);
            expect(res.body.success).to.be.eql(false);
            expect(res.body.message).to.be.eql('Invalid transaction');
            expect(sendMailStub.callCount).to.eq(0);
            done();
          });
      });
    });

    itReturnsForbiddenForNoToken({ endpoint, method, data });

    itReturnsNotFoundForInvalidToken({
      endpoint,
      method,
      user: adminUser,
      userId: adminUser._id,
      useExistingUser: true,
      data,
    });

    [vendorUser, regularUser].map((user) =>
      itReturnsForbiddenForTokenWithInvalidAccess({
        endpoint,
        method,
        user,
        data,
        useExistingUser: true,
      }),
    );

    context('when addRemittance service returns an error', () => {
      it('returns the error', (done) => {
        sinon.stub(Transaction, 'findByIdAndUpdate').throws(new Error('Type Error'));
        request()
          [method](endpoint)
          .set('authorization', adminToken)
          .send(data)
          .end((err, res) => {
            expect(res).to.have.status(400);
            expect(res.body.success).to.be.eql(false);
            expect(sendMailStub.callCount).to.eq(0);
            done();
            Transaction.findByIdAndUpdate.restore();
          });
      });
    });
  });
});<|MERGE_RESOLUTION|>--- conflicted
+++ resolved
@@ -319,6 +319,64 @@
               .end((err, res) => {
                 expectsPaginationToReturnTheRightValues(res, defaultPaginationResult);
                 expect(res.body.result[0]).to.not.have.property('remittance');
+                expect(res.body.result[0].vendorInfo.vendor).to.not.have.property(
+                  'remittancePercentage',
+                );
+                done();
+              });
+          });
+        });
+
+        context('when admin token is used', () => {
+          it('returns matched transactons', (done) => {
+            request()
+              .get('/api/v1/transaction/all')
+              .set('authorization', adminToken)
+              .end((err, res) => {
+                expectsPaginationToReturnTheRightValues(res, defaultPaginationResult);
+                expect(res.body.result[0].vendorInfo.vendor.remittancePercentage).to.be.eql(5);
+                done();
+              });
+          });
+        });
+
+        context('when vendor2Token is used', () => {
+          it('returns matched transactons', (done) => {
+            request()
+              .get('/api/v1/transaction/all')
+              .set('authorization', vendor2Token)
+              .end((err, res) => {
+                expectsPaginationToReturnTheRightValues(res, {
+                  currentPage: 1,
+                  limit: 10,
+                  offset: 0,
+                  result: 8,
+                  total: 8,
+                  totalPage: 1,
+                });
+                expect(res.body.result[0]._id).to.be.eql(vendor2Transactions[0]._id.toString());
+                expect(res.body.result[0].vendorId).to.be.eql(vendor2._id.toString());
+                expect(res.body.result[0].propertyId).to.be.eql(
+                  vendor2Transactions[0].propertyId.toString(),
+                );
+                expect(res.body.result[0].offerId).to.be.eql(
+                  vendor2Transactions[0].offerId.toString(),
+                );
+                expect(res.body.result[0].remittance.amount).to.be.eql(
+                  vendor2Transactions[0].remittance.amount,
+                );
+                expect(res.body.result[0].remittance.by).to.be.eql(
+                  vendor2Transactions[0].remittance.by.toString(),
+                );
+                expect(res.body.result[0].remittance.percentage).to.be.eql(
+                  vendor2Transactions[0].remittance.percentage,
+                );
+                expect(res.body.result[0].remittance.date).to.have.string(
+                  vendor2Transactions[0].remittance.date,
+                );
+                expect(res.body.result[0].vendorInfo.vendor).to.not.have.property(
+                  'remittancePercentage',
+                );
                 done();
               });
           });
@@ -399,7 +457,6 @@
           useExistingUser: true,
         });
 
-<<<<<<< HEAD
         itReturnAllResultsWhenAnUnknownFilterIsUsed({
           filter: unknownFilter,
           method,
@@ -412,47 +469,6 @@
             totalPage: 1,
           },
           useExistingUser: true,
-=======
-      context('when vendor2Token is used', () => {
-        it('returns matched transactons', (done) => {
-          request()
-            .get('/api/v1/transaction/all')
-            .set('authorization', vendor2Token)
-            .end((err, res) => {
-              expectsPaginationToReturnTheRightValues(res, {
-                currentPage: 1,
-                limit: 10,
-                offset: 0,
-                result: 8,
-                total: 8,
-                totalPage: 1,
-              });
-              expect(res.body.result[0]._id).to.be.eql(vendor2Transactions[0]._id.toString());
-              expect(res.body.result[0].vendorId).to.be.eql(vendor2._id.toString());
-              expect(res.body.result[0].propertyId).to.be.eql(
-                vendor2Transactions[0].propertyId.toString(),
-              );
-              expect(res.body.result[0].offerId).to.be.eql(
-                vendor2Transactions[0].offerId.toString(),
-              );
-              expect(res.body.result[0].remittance.amount).to.be.eql(
-                vendor2Transactions[0].remittance.amount,
-              );
-              expect(res.body.result[0].remittance.by).to.be.eql(
-                vendor2Transactions[0].remittance.by.toString(),
-              );
-              expect(res.body.result[0].remittance.percentage).to.be.eql(
-                vendor2Transactions[0].remittance.percentage,
-              );
-              expect(res.body.result[0].remittance.date).to.have.string(
-                vendor2Transactions[0].remittance.date,
-              );
-              expect(res.body.result[0].vendorInfo.vendor).to.not.have.property(
-                'remittancePercentage',
-              );
-              done();
-            });
->>>>>>> 5932ed22
         });
       });
 
@@ -493,43 +509,12 @@
         });
       });
 
-<<<<<<< HEAD
       context('when no parameter is matched', () => {
         const nonMatchingFilters = {
           amount: 100,
           vendorId: mongoose.Types.ObjectId(),
           paymentSource: 'credit card',
         };
-=======
-      context('when user token is used', () => {
-        it('returns matched transactons', (done) => {
-          request()
-            .get('/api/v1/transaction/all')
-            .set('authorization', userToken)
-            .end((err, res) => {
-              expectsPaginationToReturnTheRightValues(res, defaultPaginationResult);
-              expect(res.body.result[0]).to.not.have.property('remittance');
-              expect(res.body.result[0].vendorInfo.vendor).to.not.have.property(
-                'remittancePercentage',
-              );
-              done();
-            });
-        });
-      });
-
-      context('when admin token is used', () => {
-        it('returns matched transactons', (done) => {
-          request()
-            .get('/api/v1/transaction/all')
-            .set('authorization', adminToken)
-            .end((err, res) => {
-              expectsPaginationToReturnTheRightValues(res, defaultPaginationResult);
-              expect(res.body.result[0].vendorInfo.vendor.remittancePercentage).to.be.eql(5);
-              done();
-            });
-        });
-      });
->>>>>>> 5932ed22
 
         itReturnsNoResultWhenNoFilterParameterIsMatched({
           filter: nonMatchingFilters,
