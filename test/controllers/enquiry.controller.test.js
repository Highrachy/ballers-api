import mongoose from 'mongoose';
<<<<<<< HEAD
import querystring from 'querystring';
import { expect, request, sinon, useDatabase } from '../config';
=======
import { expect, request, sinon } from '../config';
>>>>>>> ba963cdb
import Enquiry from '../../server/models/enquiry.model';
import User from '../../server/models/user.model';
import Property from '../../server/models/property.model';
import EnquiryFactory from '../factories/enquiry.factory';
import UserFactory from '../factories/user.factory';
import PropertyFactory from '../factories/property.factory';
import { addUser, loginUser } from '../../server/services/user.service';
import { addEnquiry } from '../../server/services/enquiry.service';
import { addProperty } from '../../server/services/property.service';
import { USER_ROLE } from '../../server/helpers/constants';
import {
  itReturnsForbiddenForNoToken,
  itReturnsTheRightPaginationValue,
  itReturnsEmptyValuesWhenNoItemExistInDatabase,
  filterTestForSingleParameter,
  defaultPaginationResult,
  futureDate,
  whenNoFilterParameterIsMatched,
  whenUnknownFilterIsUsed,
  expectsPaginationToReturnTheRightValues,
} from '../helpers';
import { ENQUIRY_FILTERS } from '../../server/helpers/filters';

let adminToken;
let userToken;
let vendorToken;
const adminUser = UserFactory.build(
  { role: USER_ROLE.ADMIN, activated: true },
  { generateId: true },
);
const vendorUser = UserFactory.build(
  {
    role: USER_ROLE.VENDOR,
    activated: true,
    vendor: {
      verified: true,
    },
  },
  { generateId: true },
);
const regularUser = UserFactory.build(
  { role: USER_ROLE.USER, activated: true },
  { generateId: true },
);
const property = PropertyFactory.build(
  { addedBy: vendorUser._id, updatedBy: vendorUser._id },
  { generateId: true },
);

describe('Enquiry Controller', () => {
  beforeEach(async () => {
    adminToken = await addUser(adminUser);
    vendorToken = await addUser(vendorUser);
    userToken = await addUser(regularUser);
    await addProperty(property);
  });

  describe('Add Enquiry Route', () => {
    context('with valid data', () => {
      it('returns successful enquiry', (done) => {
        const enquiry = EnquiryFactory.build({
          propertyId: property._id,
        });
        request()
          .post('/api/v1/enquiry/add')
          .set('authorization', userToken)
          .send(enquiry)
          .end((err, res) => {
            expect(res).to.have.status(201);
            expect(res.body.success).to.be.eql(true);
            expect(res.body.message).to.be.eql('Enquiry added');
            expect(res.body).to.have.property('enquiry');
            done();
          });
      });
    });

    context('when an enquiry by the user for the property exists', () => {
      const enquiry = EnquiryFactory.build({
        propertyId: property._id,
      });
      beforeEach(async () => {
        await addEnquiry(
          EnquiryFactory.build({
            propertyId: property._id,
            userId: regularUser._id,
            addedBy: regularUser._id,
            updatedBy: regularUser._id,
          }),
        );
      });
      it('returns token error', (done) => {
        request()
          .post('/api/v1/enquiry/add')
          .set('authorization', userToken)
          .send(enquiry)
          .end((err, res) => {
            expect(res).to.have.status(412);
            expect(res.body.success).to.be.eql(false);
            expect(res.body.message).to.be.eql('You can only make one enquiry for this property');
            done();
          });
      });
    });

    context('when user token is used', () => {
      beforeEach(async () => {
        await User.findByIdAndDelete(regularUser._id);
      });
      it('returns token error', (done) => {
        const enquiry = EnquiryFactory.build();
        request()
          .post('/api/v1/enquiry/add')
          .set('authorization', userToken)
          .send(enquiry)
          .end((err, res) => {
            expect(res).to.have.status(404);
            expect(res.body.success).to.be.eql(false);
            expect(res.body.message).to.be.eql('Invalid token');
            done();
          });
      });
    });

    context('with invalid data', () => {
      context('when title is empty', () => {
        it('returns an error', (done) => {
          const enquiry = EnquiryFactory.build({ title: '' });
          request()
            .post('/api/v1/enquiry/add')
            .set('authorization', userToken)
            .send(enquiry)
            .end((err, res) => {
              expect(res).to.have.status(412);
              expect(res.body.success).to.be.eql(false);
              expect(res.body.message).to.be.eql('Validation Error');
              expect(res.body.error).to.be.eql('"Title" is not allowed to be empty');
              done();
            });
        });
      });
      context('when property Id is empty', () => {
        it('returns an error', (done) => {
          const enquiry = EnquiryFactory.build({ propertyId: '' });
          request()
            .post('/api/v1/enquiry/add')
            .set('authorization', userToken)
            .send(enquiry)
            .end((err, res) => {
              expect(res).to.have.status(412);
              expect(res.body.success).to.be.eql(false);
              expect(res.body.message).to.be.eql('Validation Error');
              expect(res.body.error).to.be.eql('"Property ID" is not allowed to be empty');
              done();
            });
        });
      });
      context('when firstname is empty', () => {
        it('returns an error', (done) => {
          const enquiry = EnquiryFactory.build({ firstName: '' });
          request()
            .post('/api/v1/enquiry/add')
            .set('authorization', userToken)
            .send(enquiry)
            .end((err, res) => {
              expect(res).to.have.status(412);
              expect(res.body.success).to.be.eql(false);
              expect(res.body.message).to.be.eql('Validation Error');
              expect(res.body.error).to.be.eql('"First Name" is not allowed to be empty');
              done();
            });
        });
      });
      context('when othername is empty', () => {
        it('returns enquiry', (done) => {
          const enquiry = EnquiryFactory.build({ propertyId: property._id, otherName: '' });
          request()
            .post('/api/v1/enquiry/add')
            .set('authorization', userToken)
            .send(enquiry)
            .end((err, res) => {
              expect(res).to.have.status(201);
              expect(res.body.success).to.be.eql(true);
              expect(res.body.message).to.be.eql('Enquiry added');
              expect(res.body).to.have.property('enquiry');
              done();
            });
        });
      });
      context('when lastname is empty', () => {
        it('returns an error', (done) => {
          const enquiry = EnquiryFactory.build({ lastName: '' });
          request()
            .post('/api/v1/enquiry/add')
            .set('authorization', userToken)
            .send(enquiry)
            .end((err, res) => {
              expect(res).to.have.status(412);
              expect(res.body.success).to.be.eql(false);
              expect(res.body.message).to.be.eql('Validation Error');
              expect(res.body.error).to.be.eql('"Last Name" is not allowed to be empty');
              done();
            });
        });
      });
      context('when address is empty string ', () => {
        it('returns an error', (done) => {
          const enquiry = EnquiryFactory.build({ address: '' });
          request()
            .post('/api/v1/enquiry/add')
            .set('authorization', userToken)
            .send(enquiry)
            .end((err, res) => {
              expect(res).to.have.status(412);
              expect(res.body.success).to.be.eql(false);
              expect(res.body.message).to.be.eql('Validation Error');
              expect(res.body.error).to.be.eql('"address" must be of type object');
              done();
            });
        });
      });
      context('when address is empty object', () => {
        it('returns an error', (done) => {
          const enquiry = EnquiryFactory.build({ address: {} });
          request()
            .post('/api/v1/enquiry/add')
            .set('authorization', userToken)
            .send(enquiry)
            .end((err, res) => {
              expect(res).to.have.status(412);
              expect(res.body.success).to.be.eql(false);
              expect(res.body.message).to.be.eql('Validation Error');
              expect(res.body.error).to.be.eql('"Street 1" is required');
              done();
            });
        });
      });
      context('when street 1 is empty', () => {
        it('returns an error', (done) => {
          const enquiry = EnquiryFactory.build({
            address: {
              street1: '',
              street2: 'sesame street',
              city: 'Ikeja',
              state: 'Lagos',
              country: 'Nigeria',
            },
          });
          request()
            .post('/api/v1/enquiry/add')
            .set('authorization', userToken)
            .send(enquiry)
            .end((err, res) => {
              expect(res).to.have.status(412);
              expect(res.body.success).to.be.eql(false);
              expect(res.body.message).to.be.eql('Validation Error');
              expect(res.body.error).to.be.eql('"Street 1" is not allowed to be empty');
              done();
            });
        });
      });
      context('when street 2 is empty', () => {
        it('returns enquiry', (done) => {
          const enquiry = EnquiryFactory.build({
            propertyId: property._id,
            address: {
              street1: 'opebi street',
              street2: '',
              city: 'Ikeja',
              state: 'Lagos',
              country: 'Nigeria',
            },
          });
          request()
            .post('/api/v1/enquiry/add')
            .set('authorization', userToken)
            .send(enquiry)
            .end((err, res) => {
              expect(res).to.have.status(201);
              expect(res.body.success).to.be.eql(true);
              expect(res.body.message).to.be.eql('Enquiry added');
              expect(res.body).to.have.property('enquiry');
              done();
            });
        });
      });
      context('when street 2 is not sent', () => {
        it('returns enquiry', (done) => {
          const enquiry = EnquiryFactory.build({
            propertyId: property._id,
            address: {
              street1: 'opebi street',
              city: 'Ikeja',
              state: 'Lagos',
              country: 'Nigeria',
            },
          });
          request()
            .post('/api/v1/enquiry/add')
            .set('authorization', userToken)
            .send(enquiry)
            .end((err, res) => {
              expect(res).to.have.status(201);
              expect(res.body.success).to.be.eql(true);
              expect(res.body.message).to.be.eql('Enquiry added');
              expect(res.body).to.have.property('enquiry');
              done();
            });
        });
      });
      context('when city is empty', () => {
        it('returns an error', (done) => {
          const enquiry = EnquiryFactory.build({
            address: {
              street1: 'opebi street',
              street2: 'sesame street',
              city: '',
              state: 'Lagos',
              country: 'Nigeria',
            },
          });
          request()
            .post('/api/v1/enquiry/add')
            .set('authorization', userToken)
            .send(enquiry)
            .end((err, res) => {
              expect(res).to.have.status(412);
              expect(res.body.success).to.be.eql(false);
              expect(res.body.message).to.be.eql('Validation Error');
              expect(res.body.error).to.be.eql('"City" is not allowed to be empty');
              done();
            });
        });
      });
      context('when state is empty', () => {
        it('returns an error', (done) => {
          const enquiry = EnquiryFactory.build({
            address: {
              street1: 'opebi street',
              street2: 'sesame street',
              city: 'Ikeja',
              state: '',
              country: 'Nigeria',
            },
          });
          request()
            .post('/api/v1/enquiry/add')
            .set('authorization', userToken)
            .send(enquiry)
            .end((err, res) => {
              expect(res).to.have.status(412);
              expect(res.body.success).to.be.eql(false);
              expect(res.body.message).to.be.eql('Validation Error');
              expect(res.body.error).to.be.eql('"State" is not allowed to be empty');
              done();
            });
        });
      });
      context('when country is empty', () => {
        it('returns an error', (done) => {
          const enquiry = EnquiryFactory.build({
            address: {
              street1: 'opebi street',
              street2: 'sesame street',
              city: 'Ikeja',
              state: 'Lagos',
              country: '',
            },
          });
          request()
            .post('/api/v1/enquiry/add')
            .set('authorization', userToken)
            .send(enquiry)
            .end((err, res) => {
              expect(res).to.have.status(412);
              expect(res.body.success).to.be.eql(false);
              expect(res.body.message).to.be.eql('Validation Error');
              expect(res.body.error).to.be.eql('"Country" is not allowed to be empty');
              done();
            });
        });
      });
      context('when occupation is empty', () => {
        it('returns an error', (done) => {
          const enquiry = EnquiryFactory.build({ occupation: '' });
          request()
            .post('/api/v1/enquiry/add')
            .set('authorization', userToken)
            .send(enquiry)
            .end((err, res) => {
              expect(res).to.have.status(412);
              expect(res.body.success).to.be.eql(false);
              expect(res.body.message).to.be.eql('Validation Error');
              expect(res.body.error).to.be.eql('"Occupation" is not allowed to be empty');
              done();
            });
        });
      });
      context('when phone is empty', () => {
        it('returns an error', (done) => {
          const enquiry = EnquiryFactory.build({ phone: '' });
          request()
            .post('/api/v1/enquiry/add')
            .set('authorization', userToken)
            .send(enquiry)
            .end((err, res) => {
              expect(res).to.have.status(412);
              expect(res.body.success).to.be.eql(false);
              expect(res.body.message).to.be.eql('Validation Error');
              expect(res.body.error).to.be.eql('"Phone" is not allowed to be empty');
              done();
            });
        });
      });
      context('when email is empty', () => {
        it('returns an error', (done) => {
          const enquiry = EnquiryFactory.build({ email: '' });
          request()
            .post('/api/v1/enquiry/add')
            .set('authorization', userToken)
            .send(enquiry)
            .end((err, res) => {
              expect(res).to.have.status(412);
              expect(res.body.success).to.be.eql(false);
              expect(res.body.message).to.be.eql('Validation Error');
              expect(res.body.error).to.be.eql('"Email Address" is not allowed to be empty');
              done();
            });
        });
      });
      context('when name on title document is empty', () => {
        it('returns an error', (done) => {
          const enquiry = EnquiryFactory.build({ nameOnTitleDocument: '' });
          request()
            .post('/api/v1/enquiry/add')
            .set('authorization', userToken)
            .send(enquiry)
            .end((err, res) => {
              expect(res).to.have.status(412);
              expect(res.body.success).to.be.eql(false);
              expect(res.body.message).to.be.eql('Validation Error');
              expect(res.body.error).to.be.eql(
                '"Name on Title Document" is not allowed to be empty',
              );
              done();
            });
        });
      });
      context('when investment frequency is empty', () => {
        it('returns an error', (done) => {
          const enquiry = EnquiryFactory.build({ investmentFrequency: '' });
          request()
            .post('/api/v1/enquiry/add')
            .set('authorization', userToken)
            .send(enquiry)
            .end((err, res) => {
              expect(res).to.have.status(412);
              expect(res.body.success).to.be.eql(false);
              expect(res.body.message).to.be.eql('Validation Error');
              expect(res.body.error).to.be.eql('"Investment Frequency" is not allowed to be empty');
              done();
            });
        });
      });
      context('when initial investment amount is empty', () => {
        it('returns an error', (done) => {
          const enquiry = EnquiryFactory.build({ initialInvestmentAmount: '' });
          request()
            .post('/api/v1/enquiry/add')
            .set('authorization', userToken)
            .send(enquiry)
            .end((err, res) => {
              expect(res).to.have.status(412);
              expect(res.body.success).to.be.eql(false);
              expect(res.body.message).to.be.eql('Validation Error');
              expect(res.body.error).to.be.eql('"Initial Investment Amount" must be a number');
              done();
            });
        });
      });
      context('when periodic investment amount is empty', () => {
        it('returns an error', (done) => {
          const enquiry = EnquiryFactory.build({ periodicInvestmentAmount: '' });
          request()
            .post('/api/v1/enquiry/add')
            .set('authorization', userToken)
            .send(enquiry)
            .end((err, res) => {
              expect(res).to.have.status(412);
              expect(res.body.success).to.be.eql(false);
              expect(res.body.message).to.be.eql('Validation Error');
              expect(res.body.error).to.be.eql('"Periodic Investment Amount" must be a number');
              done();
            });
        });
      });
      context('when investment start date is empty', () => {
        it('returns an error', (done) => {
          const enquiry = EnquiryFactory.build({ investmentStartDate: '' });
          request()
            .post('/api/v1/enquiry/add')
            .set('authorization', userToken)
            .send(enquiry)
            .end((err, res) => {
              expect(res).to.have.status(412);
              expect(res.body.success).to.be.eql(false);
              expect(res.body.message).to.be.eql('Validation Error');
              expect(res.body.error).to.be.eql('"Investment Start Date" must be a valid date');
              done();
            });
        });
      });
    });
  });

  describe('Approve Enquiry', () => {
    let vendor2Token;
    const vendorUser2 = UserFactory.build(
      {
        role: USER_ROLE.VENDOR,
        activated: true,
        vendor: {
          verified: true,
        },
      },
      { generateId: true },
    );
    const enquiry = EnquiryFactory.build(
      {
        userId: regularUser._id,
        propertyId: property._id,
        addedBy: regularUser._id,
        updatedBy: regularUser._id,
      },
      { generateId: true },
    );
    const approvedEnquiry = {
      enquiryId: enquiry._id,
    };

    beforeEach(async () => {
      vendor2Token = await addUser(vendorUser2);
      await addEnquiry(enquiry);
    });

    context('with valid data & token', () => {
      it('returns an approved enquiry', (done) => {
        request()
          .put('/api/v1/enquiry/approve')
          .set('authorization', vendorToken)
          .send(approvedEnquiry)
          .end((err, res) => {
            expect(res).to.have.status(200);
            expect(res.body.success).to.be.eql(true);
            expect(res.body.message).to.be.eql('Enquiry approved');
            expect(res.body).to.have.property('enquiry');
            expect(res.body.enquiry._id).to.be.eql(approvedEnquiry.enquiryId.toString());
            expect(res.body.enquiry.approved).to.be.eql(true);
            done();
          });
      });
    });

    context('with token of another vendor', () => {
      it('returns forbidden error', (done) => {
        request()
          .put('/api/v1/enquiry/approve')
          .set('authorization', vendor2Token)
          .send(approvedEnquiry)
          .end((err, res) => {
            expect(res).to.have.status(400);
            expect(res.body.success).to.be.eql(false);
            expect(res.body.error.statusCode).to.be.eql(403);
            expect(res.body.error.message).to.be.eql(
              'You are not permitted to perform this action',
            );
            done();
          });
      });
    });

    context('without token', () => {
      it('returns error', (done) => {
        request()
          .put('/api/v1/enquiry/approve')
          .send(approvedEnquiry)
          .end((err, res) => {
            expect(res).to.have.status(403);
            expect(res.body.success).to.be.eql(false);
            expect(res.body.message).to.be.eql('Token needed to access resources');
            done();
          });
      });
    });

    context('when approve service returns an error', () => {
      it('returns the error', (done) => {
        sinon.stub(Enquiry, 'findOneAndUpdate').throws(new Error('Type Error'));
        request()
          .put('/api/v1/enquiry/approve')
          .set('authorization', vendorToken)
          .send(approvedEnquiry)
          .end((err, res) => {
            expect(res).to.have.status(400);
            expect(res.body.success).to.be.eql(false);
            done();
            Enquiry.findOneAndUpdate.restore();
          });
      });
    });

    context('with invalid data', () => {
      context('when enquiry id is empty', () => {
        it('returns an error', (done) => {
          const invalidEnquiry = { enquiryId: '' };
          request()
            .put('/api/v1/enquiry/approve')
            .set('authorization', vendorToken)
            .send(invalidEnquiry)
            .end((err, res) => {
              expect(res).to.have.status(412);
              expect(res.body.success).to.be.eql(false);
              expect(res.body.message).to.be.eql('Validation Error');
              expect(res.body.error).to.be.eql('"Enquiry Id" is not allowed to be empty');
              done();
            });
        });
      });
    });
  });

  describe('Get one enquiry', () => {
    const vendorUser2 = UserFactory.build(
      {
        role: USER_ROLE.VENDOR,
        activated: true,
        vendor: {
          verified: true,
        },
      },
      { generateId: true },
    );
    const vendor2Property = PropertyFactory.build(
      { addedBy: vendorUser2._id, updatedBy: vendorUser2._id },
      { generateId: true },
    );

    const regularUser2 = UserFactory.build(
      { role: USER_ROLE.USER, activated: true },
      { generateId: true },
    );

    const enquiry1 = EnquiryFactory.build(
      {
        propertyId: property._id,
        userId: regularUser._id,
        addedBy: regularUser._id,
        updatedBy: regularUser._id,
      },
      { generateId: true },
    );

    const enquiry2 = EnquiryFactory.build(
      {
        propertyId: vendor2Property._id,
        userId: regularUser2._id,
        addedBy: regularUser2._id,
        updatedBy: regularUser2._id,
      },
      { generateId: true },
    );

    beforeEach(async () => {
      await addUser(vendorUser2);
      await addUser(regularUser2);
      await addProperty(vendor2Property);
      await addEnquiry(enquiry1);
      await addEnquiry(enquiry2);
    });

    context('with admin token ', () => {
      [enquiry1, enquiry2].map((enquiry) =>
        it('returns successful payload', (done) => {
          request()
            .get(`/api/v1/enquiry/${enquiry._id}`)
            .set('authorization', adminToken)
            .end((err, res) => {
              expect(res).to.have.status(200);
              expect(res.body.success).to.be.eql(true);
              expect(res.body).to.have.property('enquiry');
              expect(res.body.enquiry._id).to.be.eql(enquiry._id.toString());
              expect(res.body.enquiry).to.have.property('vendorInfo');
              done();
            });
        }),
      );
    });

    context('when viewing an unauthorized enquiry', () => {
      [vendorUser, regularUser].map((user) => {
        let token;
        beforeEach(async () => {
          const loggedInUser = await loginUser(user);
          token = loggedInUser.token;
        });

        it('returns not found', (done) => {
          request()
            .get(`/api/v1/enquiry/${enquiry2._id}`)
            .set('authorization', token)
            .end((err, res) => {
              expect(res).to.have.status(404);
              expect(res.body.success).to.be.eql(false);
              expect(res.body.message).to.be.eql('Enquiry not found');
              done();
            });
        });
        return null;
      });
    });

    context('when viewing an authorized enquiry', () => {
      [regularUser2, vendorUser2].map((user) => {
        let token;
        beforeEach(async () => {
          const loggedInUser = await loginUser(user);
          token = loggedInUser.token;
        });

        it('returns enquiry', (done) => {
          request()
            .get(`/api/v1/enquiry/${enquiry2._id}`)
            .set('authorization', token)
            .end((err, res) => {
              expect(res).to.have.status(200);
              expect(res.body.success).to.be.eql(true);
              expect(res.body).to.have.property('enquiry');
              expect(res.body.enquiry._id).to.be.eql(enquiry2._id.toString());
              done();
            });
        });
        return null;
      });
    });

    context('when viewing an unauthorized enquiry', () => {
      [regularUser2, vendorUser2].map((user) => {
        let token;
        beforeEach(async () => {
          const loggedInUser = await loginUser(user);
          token = loggedInUser.token;
        });

        it('returns not found', (done) => {
          request()
            .get(`/api/v1/enquiry/${enquiry1._id}`)
            .set('authorization', token)
            .end((err, res) => {
              expect(res).to.have.status(404);
              expect(res.body.success).to.be.eql(false);
              expect(res.body.message).to.be.eql('Enquiry not found');
              done();
            });
        });
        return null;
      });
    });

    context('when viewing an authorized enquiry', () => {
      [regularUser, vendorUser].map((user) => {
        let token;
        beforeEach(async () => {
          const loggedInUser = await loginUser(user);
          token = loggedInUser.token;
        });

        it('returns enquiry', (done) => {
          request()
            .get(`/api/v1/enquiry/${enquiry1._id}`)
            .set('authorization', token)
            .end((err, res) => {
              expect(res).to.have.status(200);
              expect(res.body.success).to.be.eql(true);
              expect(res.body).to.have.property('enquiry');
              expect(res.body.enquiry._id).to.be.eql(enquiry1._id.toString());
              done();
            });
        });
        return null;
      });
    });

    context('with an invalid enquiry id', () => {
      const invalidId = mongoose.Types.ObjectId();
      it('returns not found', (done) => {
        request()
          .get(`/api/v1/enquiry/${invalidId}`)
          .set('authorization', userToken)
          .end((err, res) => {
            expect(res).to.have.status(404);
            expect(res.body.success).to.be.eql(false);
            expect(res.body.message).to.be.eql('Enquiry not found');
            done();
          });
      });
    });

    context('without token', () => {
      it('returns error', (done) => {
        request()
          .get(`/api/v1/enquiry/${enquiry1._id}`)
          .end((err, res) => {
            expect(res).to.have.status(403);
            expect(res.body.success).to.be.eql(false);
            expect(res.body.message).to.be.eql('Token needed to access resources');
            done();
          });
      });
    });

    context('when getEnquiry service fails', () => {
      it('returns the error', (done) => {
        sinon.stub(Enquiry, 'aggregate').throws(new Error('Type Error'));
        request()
          .get(`/api/v1/enquiry/${enquiry1._id}`)
          .set('authorization', userToken)
          .end((err, res) => {
            expect(res).to.have.status(500);
            done();
            Enquiry.aggregate.restore();
          });
      });
    });
  });

  describe('Get all enquiries', () => {
    const endpoint = '/api/v1/enquiry/all';
    const method = 'get';
    let vendor2Token;

    const vendor2 = UserFactory.build(
      {
        role: USER_ROLE.VENDOR,
        activated: true,
        email: 'vendor2@mail.com',
        vendor: {
          verified: true,
        },
      },
      { generateId: true },
    );
    const vendor3 = UserFactory.build(
      {
        role: USER_ROLE.VENDOR,
        activated: true,
        email: 'vendor3@mail.com',
        vendor: {
          verified: true,
        },
      },
      { generateId: true },
    );
    const vendorProperties = PropertyFactory.buildList(
      13,
      {
        addedBy: vendorUser._id,
        updatedBy: vendorUser._id,
      },
      { generateId: true },
    );
    const vendor3Property = PropertyFactory.build(
      {
        addedBy: vendor3._id,
        updatedBy: vendor3._id,
      },
      { generateId: true },
    );
    const vendor2Properties = PropertyFactory.buildList(
      5,
      {
        addedBy: vendor2._id,
        updatedBy: vendor2._id,
      },
      { generateId: true },
    );
    const dummyProperties = [...vendorProperties, ...vendor2Properties];

    const userEnquiries = dummyProperties.map((_, index) =>
      EnquiryFactory.build(
        {
          propertyId: dummyProperties[index]._id,
          userId: regularUser._id,
          vendorId: dummyProperties[index].addedBy,
          approved: false,
        },
        { generateId: true },
      ),
    );
    const enquiry = EnquiryFactory.build(
      {
        address: {
          street1: 'miracle street',
          street2: 'agege street',
          city: 'ilorin',
          state: 'kwara',
          country: 'ghana',
        },
        approved: true,
        approvalDate: futureDate,
        approvedBy: vendorUser._id,
        createdAt: futureDate,
        email: 'aj@gmail.com',
        firstName: 'Anthony',
        investmentFrequency: 'bi-annualy',
        initialInvestmentAmount: 1230000,
        investmentStartDate: futureDate,
        lastName: 'Joshua',
        nameOnTitleDocument: 'Anthony Joshua',
        occupation: 'soldier',
        periodicInvestmentAmount: 334000,
        phone: '08023054223',
        phone2: '09023134332',
        propertyId: vendor3Property._id,
        title: 'Lt',
        userId: adminUser._id,
        vendorId: vendor3._id,
      },
      { generateId: true },
    );

    beforeEach(async () => {
      vendor2Token = await addUser(vendor2);
      await addUser(vendor3);
    });

    describe('Enquiry Pagination', () => {
      context('when no offers exists in db', () => {
        [adminUser, regularUser, vendorUser].map((user) =>
          itReturnsEmptyValuesWhenNoItemExistInDatabase({
            endpoint,
            method,
            user,
            useExistingUser: true,
          }),
        );
      });
      describe('when enquiries exist in db', () => {
        beforeEach(async () => {
          await Property.insertMany([...dummyProperties, vendor3Property]);
          await Enquiry.insertMany(userEnquiries);
          await addEnquiry(enquiry);
        });

        itReturnsTheRightPaginationValue({
          endpoint,
          method,
          user: regularUser,
          useExistingUser: true,
        });

        itReturnsForbiddenForNoToken({ endpoint, method });

        context('when request is sent by admin token', () => {
          it('returns all enquiries', (done) => {
            request()
              [method](endpoint)
              .set('authorization', adminToken)
              .end((err, res) => {
                expectsPaginationToReturnTheRightValues(res, {
                  ...defaultPaginationResult,
                  total: 19,
                  result: 10,
                  totalPage: 2,
                });
                expect(res.body.result[0]._id).to.be.eql(userEnquiries[0]._id.toString());
                expect(res.body.result[0].userId).to.be.eql(regularUser._id.toString());
                expect(res.body.result[0].propertyId).to.be.eql(
                  res.body.result[0].propertyInfo._id,
                );
                expect(res.body.result[0].vendorInfo._id).to.be.eql(vendorUser._id.toString());
                expect(res.body.result[0].firstName).to.be.eql(userEnquiries[0].firstName);
                expect(res.body.result[0].otherName).to.be.eql(userEnquiries[0].otherName);
                done();
              });
          });
        });

        context('when request is sent by vendor2 token', () => {
          it('returns vendor2 enquiries', (done) => {
            request()
              [method](endpoint)
              .set('authorization', vendor2Token)
              .end((err, res) => {
                expectsPaginationToReturnTheRightValues(res, {
                  ...defaultPaginationResult,
                  total: 5,
                  result: 5,
                  totalPage: 1,
                });
                expect(res.body.result[0]._id).to.be.eql(userEnquiries[13]._id.toString());
                expect(res.body.result[0].userId).to.be.eql(regularUser._id.toString());
                expect(res.body.result[0].propertyId).to.be.eql(
                  res.body.result[0].propertyInfo._id,
                );
                expect(res.body.result[0].vendorInfo._id).to.be.eql(vendor2._id.toString());
                expect(res.body.result[0].firstName).to.be.eql(userEnquiries[13].firstName);
                expect(res.body.result[0].otherName).to.be.eql(userEnquiries[13].otherName);
                done();
              });
          });
        });

        context('when request is sent by vendor', () => {
          it('returns vendor enquiries', (done) => {
            request()
              [method](endpoint)
              .set('authorization', vendorToken)
              .end((err, res) => {
                expectsPaginationToReturnTheRightValues(res, {
                  ...defaultPaginationResult,
                  total: 13,
                  result: 10,
                  totalPage: 2,
                });
                expect(res.body.result[0]._id).to.be.eql(userEnquiries[0]._id.toString());
                expect(res.body.result[0].userId).to.be.eql(regularUser._id.toString());
                expect(res.body.result[0].propertyId).to.be.eql(
                  res.body.result[0].propertyInfo._id,
                );
                expect(res.body.result[0].vendorInfo._id).to.be.eql(vendorUser._id.toString());
                expect(res.body.result[0].firstName).to.be.eql(userEnquiries[0].firstName);
                expect(res.body.result[0].otherName).to.be.eql(userEnquiries[0].otherName);
                done();
              });
          });
        });
      });
    });

    describe('Enquiry Filter', () => {
      beforeEach(async () => {
        await Property.insertMany([...dummyProperties, vendor3Property]);
        await Enquiry.insertMany(userEnquiries);
        await addEnquiry(enquiry);
      });

      describe('Unknown Filters', () => {
        const unknownFilter = {
          dob: '1993-02-01',
        };

        whenUnknownFilterIsUsed({
          filter: unknownFilter,
          method,
          endpoint,
          user: adminUser,
          expectedPagination: {
            ...defaultPaginationResult,
            total: 19,
            result: 10,
            totalPage: 2,
          },
          useExistingUser: true,
        });

        whenUnknownFilterIsUsed({
          filter: unknownFilter,
          method,
          endpoint,
          user: vendorUser,
          expectedPagination: {
            ...defaultPaginationResult,
            total: 13,
            result: 10,
            totalPage: 2,
          },
          useExistingUser: true,
        });

        whenUnknownFilterIsUsed({
          filter: unknownFilter,
          method,
          endpoint,
          user: vendor2,
          expectedPagination: {
            ...defaultPaginationResult,
            total: 5,
            result: 5,
            totalPage: 1,
          },
          useExistingUser: true,
        });
      });

      context('when multiple filters are used', () => {
        const multipleFilterDetails = {
          approved: enquiry.approved,
          firstName: enquiry.firstName,
          initialInvestmentAmount: enquiry.initialInvestmentAmount,
          approvalDate: enquiry.approvalDate,
          country: enquiry.address.country,
        };
        const filteredParams = querystring.stringify(multipleFilterDetails);

        it('returns matched user', (done) => {
          request()
            [method](`${endpoint}?${filteredParams}`)
            .set('authorization', adminToken)
            .end((err, res) => {
              expectsPaginationToReturnTheRightValues(res, {
                currentPage: 1,
                limit: 10,
                offset: 0,
                result: 1,
                total: 1,
                totalPage: 1,
              });
              expect(res.body.result[0]._id).to.be.eql(enquiry._id.toString());
              expect(res.body.result[0].approved).to.be.eql(multipleFilterDetails.approved);
              expect(res.body.result[0].firstName).to.be.eql(multipleFilterDetails.firstName);
              expect(res.body.result[0].initialInvestmentAmount).to.be.eql(
                multipleFilterDetails.initialInvestmentAmount,
              );
              expect(res.body.result[0].approvalDate).to.have.string(
                multipleFilterDetails.approvalDate,
              );
              expect(res.body.result[0].address.country).to.be.eql(multipleFilterDetails.country);
              done();
            });
        });
      });

      context('when no parameter is matched', () => {
        const nonMatchingFilters = {
          approved: true,
          firstName: 'Segun',
          initialInvestmentAmount: 1500,
          approvalDate: '2020-12-11',
          country: 'italy',
        };

        whenNoFilterParameterIsMatched({
          filter: nonMatchingFilters,
          method,
          endpoint,
          user: adminUser,
          useExistingUser: true,
        });
      });

      filterTestForSingleParameter({
        filter: ENQUIRY_FILTERS,
        method,
        endpoint,
        user: adminUser,
        dataObject: enquiry,
        useExistingUser: true,
      });
    });
  });
});<|MERGE_RESOLUTION|>--- conflicted
+++ resolved
@@ -1,10 +1,6 @@
 import mongoose from 'mongoose';
-<<<<<<< HEAD
 import querystring from 'querystring';
-import { expect, request, sinon, useDatabase } from '../config';
-=======
 import { expect, request, sinon } from '../config';
->>>>>>> ba963cdb
 import Enquiry from '../../server/models/enquiry.model';
 import User from '../../server/models/user.model';
 import Property from '../../server/models/property.model';
