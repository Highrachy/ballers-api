import mongoose from 'mongoose';
import { expect, request, useDatabase, sinon } from '../config';
import Area from '../../server/models/area.model';
import ContentProperty from '../../server/models/contentProperty.model';
import AreaFactory from '../factories/area.factory';
import UserFactory from '../factories/user.factory';
import ContentPropertyFactory from '../factories/contentProperty.factory';
import { addUser } from '../../server/services/user.service';
import { addArea } from '../../server/services/area.service';
import { addContentProperty } from '../../server/services/contentProperty.service';
import { USER_ROLE } from '../../server/helpers/constants';

useDatabase();

let userToken;
let adminToken;
let editorToken;

const user = UserFactory.build({ role: USER_ROLE.USER, activated: true });
const admin = UserFactory.build({ role: USER_ROLE.ADMIN, activated: true });
const editor = UserFactory.build({ role: USER_ROLE.EDITOR, activated: true });

describe('Area Controller', () => {
  beforeEach(async () => {
    editorToken = await addUser(editor);
    userToken = await addUser(user);
    adminToken = await addUser(admin);
  });

  describe('Add Area Route', () => {
    context('when a valid token is used', () => {
      [...new Array(2)].map((_, index) =>
        it('returns successful area', (done) => {
          const area = AreaFactory.build();
          request()
            .post('/api/v1/area/add')
            .set('authorization', [editorToken, adminToken][index])
            .send(area)
            .end((err, res) => {
              expect(res).to.have.status(201);
              expect(res.body.success).to.be.eql(true);
              expect(res.body.message).to.be.eql('Area added successfully');
              expect(res.body.area).to.include(area);
              done();
            });
        }),
      );
    });

    context('when user token is used', () => {
      it('returns forbidden', (done) => {
        const area = AreaFactory.build();
        request()
          .post('/api/v1/area/add')
          .set('authorization', userToken)
          .send(area)
          .end((err, res) => {
            expect(res).to.have.status(403);
            expect(res.body.success).to.be.eql(false);
            expect(res.body.message).to.be.eql('You are not permitted to perform this action');
            done();
          });
      });
    });

    context('with invalid data', () => {
      context('when area already exists with same state', () => {
        const ogunState = AreaFactory.build({ state: 'ogun', area: 'abeokuta' });
        beforeEach(async () => {
          await addArea(ogunState);
        });
        it('returns an error', (done) => {
          request()
            .post('/api/v1/area/add')
            .set('authorization', editorToken)
            .send(ogunState)
            .end((err, res) => {
              expect(res).to.have.status(412);
              expect(res.body.success).to.be.eql(false);
              expect(res.body.message).to.be.eql('Area already exists');
              expect(res.body.error).to.be.eql('Area already exists');
              done();
            });
        });
      });

      context('when area is empty', () => {
        it('returns an error', (done) => {
          const area = AreaFactory.build({ area: '' });
          request()
            .post('/api/v1/area/add')
            .set('authorization', editorToken)
            .send(area)
            .end((err, res) => {
              expect(res).to.have.status(412);
              expect(res.body.success).to.be.eql(false);
              expect(res.body.message).to.be.eql('Validation Error');
              expect(res.body.error).to.be.eql('"Area" is not allowed to be empty');
              done();
            });
        });
      });

      context('when state is empty', () => {
        it('returns an error', (done) => {
          const area = AreaFactory.build({ state: '' });
          request()
            .post('/api/v1/area/add')
            .set('authorization', editorToken)
            .send(area)
            .end((err, res) => {
              expect(res).to.have.status(412);
              expect(res.body.success).to.be.eql(false);
              expect(res.body.message).to.be.eql('Validation Error');
              expect(res.body.error).to.be.eql('"State" is not allowed to be empty');
              done();
            });
        });
      });

      context('when longitude is empty', () => {
        it('returns an error', (done) => {
          const area = AreaFactory.build({ longitude: '' });
          request()
            .post('/api/v1/area/add')
            .set('authorization', editorToken)
            .send(area)
            .end((err, res) => {
              expect(res).to.have.status(412);
              expect(res.body.success).to.be.eql(false);
              expect(res.body.message).to.be.eql('Validation Error');
              expect(res.body.error).to.be.eql('"Longitude" must be a number');
              done();
            });
        });
      });

      context('when latitude is empty', () => {
        it('returns an error', (done) => {
          const area = AreaFactory.build({ latitude: '' });
          request()
            .post('/api/v1/area/add')
            .set('authorization', editorToken)
            .send(area)
            .end((err, res) => {
              expect(res).to.have.status(412);
              expect(res.body.success).to.be.eql(false);
              expect(res.body.message).to.be.eql('Validation Error');
              expect(res.body.error).to.be.eql('"Latitude" must be a number');
              done();
            });
        });
      });
    });
  });

  describe('Get all states', () => {
    const lagosState = AreaFactory.build({ state: 'lagos' });
    const areasInOyoState = AreaFactory.buildList(5, { state: 'oyo' });
    beforeEach(async () => {
      await addArea(lagosState);
      await Area.insertMany(areasInOyoState);
    });

    context('when a valid token is used', () => {
      [...new Array(2)].map((_, index) =>
        it('returns array of two states', (done) => {
          request()
            .get('/api/v1/area/states')
            .set('authorization', [editorToken, adminToken][index])
            .end((err, res) => {
              expect(res).to.have.status(200);
              expect(res.body.success).to.be.eql(true);
              expect(res.body.states.length).to.be.eql(2);
              done();
            });
        }),
      );
    });

    context('when user token is is used', () => {
      it('returns forbidden', (done) => {
        request()
          .get('/api/v1/area/states')
          .set('authorization', userToken)
          .end((err, res) => {
            expect(res).to.have.status(403);
            expect(res.body.success).to.be.eql(false);
            expect(res.body.message).to.be.eql('You are not permitted to perform this action');
            done();
          });
      });
    });

    context('without token', () => {
      it('returns error', (done) => {
        request()
          .get('/api/v1/area/states')
          .end((err, res) => {
            expect(res).to.have.status(403);
            expect(res.body.success).to.be.eql(false);
            expect(res.body.message).to.be.eql('Token needed to access resources');
            done();
          });
      });
    });

    context('when getStateAndArea service fails', () => {
      it('returns the error', (done) => {
        sinon.stub(Area, 'distinct').throws(new Error('Type Error'));
        request()
          .get('/api/v1/area/states')
          .set('authorization', editorToken)
          .end((err, res) => {
            expect(res).to.have.status(500);
            done();
            Area.distinct.restore();
          });
      });
    });
  });

  describe('Get all areas', () => {
    const state = 'lagos';
    const areas = AreaFactory.buildList(5, { state });
    beforeEach(async () => {
      await Area.insertMany(areas);
    });

<<<<<<< HEAD
    context('when editor token is used', () => {
      it('returns array of five areas', (done) => {
        request()
          .get(`/api/v1/area/state/${state}`)
          .set('authorization', editorToken)
          .end((err, res) => {
            expect(res).to.have.status(200);
            expect(res.body.success).to.be.eql(true);
            expect(res.body.areas.length).to.be.eql(5);
            done();
          });
      });
    });

    context('when admin token is used', () => {
      it('returns array of five areas', (done) => {
        request()
          .get(`/api/v1/area/state/${state}`)
          .set('authorization', adminToken)
          .end((err, res) => {
            expect(res).to.have.status(200);
            expect(res.body.success).to.be.eql(true);
            expect(res.body.areas.length).to.be.eql(5);
            done();
          });
      });
=======
    context('when a valid token is used', () => {
      [...new Array(2)].map((_, index) =>
        it('returns array of five areas', (done) => {
          request()
            .get(`/api/v1/area/${state}`)
            .set('authorization', [editorToken, adminToken][index])
            .end((err, res) => {
              expect(res).to.have.status(200);
              expect(res.body.success).to.be.eql(true);
              expect(res.body.areas.length).to.be.eql(5);
              done();
            });
        }),
      );
>>>>>>> 88a69f66
    });

    context('when user token is is used', () => {
      it('returns forbidden', (done) => {
        request()
          .get(`/api/v1/area/state/${state}`)
          .set('authorization', userToken)
          .end((err, res) => {
            expect(res).to.have.status(403);
            expect(res.body.success).to.be.eql(false);
            expect(res.body.message).to.be.eql('You are not permitted to perform this action');
            done();
          });
      });
    });

    context('without token', () => {
      it('returns error', (done) => {
        request()
          .get(`/api/v1/area/state/${state}`)
          .end((err, res) => {
            expect(res).to.have.status(403);
            expect(res.body.success).to.be.eql(false);
            expect(res.body.message).to.be.eql('Token needed to access resources');
            done();
          });
      });
    });

    context('when getStateAndArea service fails', () => {
      it('returns the error', (done) => {
        sinon.stub(Area, 'find').throws(new Error('Type Error'));
        request()
          .get(`/api/v1/area/state/${state}`)
          .set('authorization', editorToken)
          .end((err, res) => {
            expect(res).to.have.status(500);
            done();
            Area.find.restore();
          });
      });
    });
  });

  describe('Update Area', () => {
    const areaId = mongoose.Types.ObjectId();
    const area = AreaFactory.build({
      _id: areaId,
      area: 'ibadan',
      state: 'oyo',
      longitude: 40.7128,
      latitude: 74.006,
    });
    const updatedArea = {
      id: areaId,
      area: 'Oshogbo',
      state: 'Oyo',
      longitude: 30.7128,
      latitude: 79.666,
    };

    beforeEach(async () => {
      await addArea(area);
    });

    context('when a valid token is used', () => {
      [...new Array(2)].map((_, index) =>
        it('returns updated area', (done) => {
          request()
            .put('/api/v1/area/update')
            .set('authorization', [editorToken, adminToken][index])
            .send(updatedArea)
            .end((err, res) => {
              expect(res).to.have.status(200);
              expect(res.body.success).to.be.eql(true);
              expect(res.body.area._id).to.be.eql(areaId.toString());
              expect(res.body.area.area).to.be.eql(updatedArea.area.toLowerCase());
              expect(res.body.area.state).to.be.eql(updatedArea.state.toLowerCase());
              expect(res.body.area.longitude).to.be.eql(updatedArea.longitude);
              expect(res.body.area.latitude).to.be.eql(updatedArea.latitude);
              done();
            });
        }),
      );
    });

    context('when user token is used', () => {
      it('returns forbidden', (done) => {
        request()
          .put('/api/v1/area/update')
          .set('authorization', userToken)
          .send(updatedArea)
          .end((err, res) => {
            expect(res).to.have.status(403);
            expect(res.body.success).to.be.eql(false);
            expect(res.body.message).to.be.eql('You are not permitted to perform this action');
            done();
          });
      });
    });

    context('without token', () => {
      it('returns error', (done) => {
        request()
          .put('/api/v1/area/update')
          .send(updatedArea)
          .end((err, res) => {
            expect(res).to.have.status(403);
            expect(res.body.success).to.be.eql(false);
            expect(res.body.message).to.be.eql('Token needed to access resources');
            done();
          });
      });
    });

    context('with invalid area id', () => {
      const invalidAreaId = mongoose.Types.ObjectId();
      it('returns a updated user', (done) => {
        request()
          .put('/api/v1/area/update')
          .set('authorization', editorToken)
          .send({ ...updatedArea, id: invalidAreaId })
          .end((err, res) => {
            expect(res).to.have.status(404);
            expect(res.body.success).to.be.eql(false);
            expect(res.body.message).to.be.eql('Area not found');
            done();
          });
      });
    });

    context('when update service returns an error', () => {
      it('returns the error', (done) => {
        sinon.stub(Area, 'findByIdAndUpdate').throws(new Error('Type Error'));
        request()
          .put('/api/v1/area/update')
          .set('authorization', editorToken)
          .send(updatedArea)
          .end((err, res) => {
            expect(res).to.have.status(400);
            expect(res.body.success).to.be.eql(false);
            done();
            Area.findByIdAndUpdate.restore();
          });
      });
    });

    context('with invalid data', () => {
      context('when area id is empty', () => {
        it('returns an error', (done) => {
          request()
            .put('/api/v1/area/update')
            .set('authorization', editorToken)
            .send({ ...updatedArea, id: '' })
            .end((err, res) => {
              expect(res).to.have.status(412);
              expect(res.body.success).to.be.eql(false);
              expect(res.body.message).to.be.eql('Validation Error');
              expect(res.body.error).to.be.eql('"Area Id" is not allowed to be empty');
              done();
            });
        });
      });

      context('when state is empty', () => {
        it('returns an error', (done) => {
          request()
            .put('/api/v1/area/update')
            .set('authorization', editorToken)
            .send({ ...updatedArea, state: '' })
            .end((err, res) => {
              expect(res).to.have.status(412);
              expect(res.body.success).to.be.eql(false);
              expect(res.body.message).to.be.eql('Validation Error');
              expect(res.body.error).to.be.eql('"State" is not allowed to be empty');
              done();
            });
        });
      });

      context('when area is empty', () => {
        it('returns an error', (done) => {
          request()
            .put('/api/v1/area/update')
            .set('authorization', editorToken)
            .send({ ...updatedArea, area: '' })
            .end((err, res) => {
              expect(res).to.have.status(412);
              expect(res.body.success).to.be.eql(false);
              expect(res.body.message).to.be.eql('Validation Error');
              expect(res.body.error).to.be.eql('"Area" is not allowed to be empty');
              done();
            });
        });
      });

      context('when latitude is empty', () => {
        it('returns an error', (done) => {
          request()
            .put('/api/v1/area/update')
            .set('authorization', editorToken)
            .send({ ...updatedArea, latitude: '' })
            .end((err, res) => {
              expect(res).to.have.status(412);
              expect(res.body.success).to.be.eql(false);
              expect(res.body.message).to.be.eql('Validation Error');
              expect(res.body.error).to.be.eql('"Latitude" must be a number');
              done();
            });
        });
      });

      context('when longitude is empty', () => {
        it('returns an error', (done) => {
          request()
            .put('/api/v1/area/update')
            .set('authorization', editorToken)
            .send({ ...updatedArea, longitude: '' })
            .end((err, res) => {
              expect(res).to.have.status(412);
              expect(res.body.success).to.be.eql(false);
              expect(res.body.message).to.be.eql('Validation Error');
              expect(res.body.error).to.be.eql('"Longitude" must be a number');
              done();
            });
        });
      });
    });
  });

  describe('Delete area', () => {
    const areaId = mongoose.Types.ObjectId();
    const area = AreaFactory.build({ _id: areaId, areaId });

    beforeEach(async () => {
      await addArea(area);
    });

    context('when a valid token is used', () => {
      [...new Array(2)].map((_, index) =>
        it('deletes area', (done) => {
          request()
            .delete(`/api/v1/area/delete/${areaId}`)
            .set('authorization', [editorToken, adminToken][index])
            .end((err, res) => {
              expect(res).to.have.status(200);
              expect(res.body.success).to.be.eql(true);
              expect(res.body.message).to.be.eql('Area deleted');
              done();
            });
        }),
      );
    });

    context('when user token is used', () => {
      it('returns forbidden', (done) => {
        request()
          .delete(`/api/v1/area/delete/${areaId}`)
          .set('authorization', userToken)
          .end((err, res) => {
            expect(res).to.have.status(403);
            expect(res.body.success).to.be.eql(false);
            expect(res.body.message).to.be.eql('You are not permitted to perform this action');
            done();
          });
      });
    });

    context('without token', () => {
      it('returns error', (done) => {
        request()
          .delete(`/api/v1/area/delete/${areaId}`)
          .end((err, res) => {
            expect(res).to.have.status(403);
            expect(res.body.success).to.be.eql(false);
            expect(res.body.message).to.be.eql('Token needed to access resources');
            done();
          });
      });
    });

    context('when delete area service returns an error', () => {
      it('returns the error', (done) => {
        sinon.stub(Area, 'findByIdAndDelete').throws(new Error('Type Error'));
        request()
          .delete(`/api/v1/area/delete/${areaId}`)
          .set('authorization', editorToken)
          .end((err, res) => {
            expect(res).to.have.status(400);
            expect(res.body.success).to.be.eql(false);
            done();
            Area.findByIdAndDelete.restore();
          });
      });
    });

    context('when area is assigned to a content property', () => {
      const contentProperty = ContentPropertyFactory.build({ areaId });
      beforeEach(async () => {
        await addContentProperty(contentProperty);
      });

      it('returns error', (done) => {
        request()
          .delete(`/api/v1/area/delete/${areaId}`)
          .set('authorization', editorToken)
          .end((err, res) => {
            expect(res).to.have.status(412);
            expect(res.body.success).to.be.eql(false);
            expect(res.body.message).to.be.eql('Area is linked to 1 content property');
            done();
          });
      });
    });

    context('when area is assigned to 5 content properties', () => {
      const contentProperties = ContentPropertyFactory.buildList(5, { areaId });

      beforeEach(async () => {
        await ContentProperty.insertMany(contentProperties);
      });

      it('returns error', (done) => {
        request()
          .delete(`/api/v1/area/delete/${areaId}`)
          .set('authorization', editorToken)
          .end((err, res) => {
            expect(res).to.have.status(412);
            expect(res.body.success).to.be.eql(false);
            expect(res.body.message).to.be.eql('Area is linked to 5 content properties');
            done();
          });
      });
    });

    context('with invalid id supplied', () => {
      const invalidId = mongoose.Types.ObjectId();
      context('when area id is invalid', () => {
        it('returns an error', (done) => {
          request()
            .delete(`/api/v1/area/delete/${invalidId}`)
            .set('authorization', editorToken)
            .end((err, res) => {
              expect(res).to.have.status(404);
              expect(res.body.success).to.be.eql(false);
              expect(res.body.message).to.be.eql('Area not found');
              done();
            });
        });
      });
    });
  });

  describe('Get all areas and corresponding properties', () => {
    const ajah = AreaFactory.build({ area: 'Ajah' });
    const lekkiId = mongoose.Types.ObjectId();
    const lekki = AreaFactory.build({ _id: lekkiId, area: 'Lekki' });
    const lekkiProperty = ContentPropertyFactory.build({ areaId: lekkiId, price: 500000 });
    const lekkiProperties = ContentPropertyFactory.buildList(4, {
      areaId: lekkiId,
      price: 100000,
    });

    beforeEach(async () => {
      await addArea(lekki);
      await addArea(ajah);
      await addContentProperty(lekkiProperty);
      await ContentProperty.insertMany(lekkiProperties);
    });

    context('when a valid token is used', () => {
      [...new Array(2)].map((_, index) =>
        it('returns all areas and properties', (done) => {
          request()
            .get('/api/v1/area/all')
            .set('authorization', [editorToken, adminToken][index])
            .end((err, res) => {
              expect(res).to.have.status(200);
              expect(res.body.success).to.be.eql(true);
              expect(res.body.areas.length).to.be.eql(2);
              expect(res.body.areas[0].area).to.be.eql(ajah.area.toLowerCase());
              expect(res.body.areas[0].numOfProperties).to.be.eql(0);
              expect(res.body.areas[0].minimumPrice).to.be.eql(null);
              expect(res.body.areas[0].maximumPrice).to.be.eql(null);
              expect(res.body.areas[0].averagePrice).to.be.eql(null);
              expect(res.body.areas[1]._id).to.be.eql(lekkiId.toString());
              expect(res.body.areas[1].area).to.be.eql(lekki.area.toLowerCase());
              expect(res.body.areas[1].numOfProperties).to.be.eql(5);
              expect(res.body.areas[1].minimumPrice).to.be.eql(100000);
              expect(res.body.areas[1].maximumPrice).to.be.eql(500000);
              expect(res.body.areas[1].averagePrice).to.be.eql(180000);
              done();
            });
        }),
      );
    });

    context('when user token is is used', () => {
      it('returns forbidden', (done) => {
        request()
          .get('/api/v1/area/all')
          .set('authorization', userToken)
          .end((err, res) => {
            expect(res).to.have.status(403);
            expect(res.body.success).to.be.eql(false);
            expect(res.body.message).to.be.eql('You are not permitted to perform this action');
            done();
          });
      });
    });

    context('without token', () => {
      it('returns error', (done) => {
        request()
          .get('/api/v1/area/all')
          .end((err, res) => {
            expect(res).to.have.status(403);
            expect(res.body.success).to.be.eql(false);
            expect(res.body.message).to.be.eql('Token needed to access resources');
            done();
          });
      });
    });

    context('when getAllAreas service fails', () => {
      it('returns the error', (done) => {
        sinon.stub(Area, 'aggregate').throws(new Error('Type Error'));
        request()
          .get('/api/v1/area/all')
          .set('authorization', editorToken)
          .end((err, res) => {
            expect(res).to.have.status(500);
            done();
            Area.aggregate.restore();
          });
      });
    });
  });
});<|MERGE_RESOLUTION|>--- conflicted
+++ resolved
@@ -227,39 +227,11 @@
       await Area.insertMany(areas);
     });
 
-<<<<<<< HEAD
-    context('when editor token is used', () => {
-      it('returns array of five areas', (done) => {
-        request()
-          .get(`/api/v1/area/state/${state}`)
-          .set('authorization', editorToken)
-          .end((err, res) => {
-            expect(res).to.have.status(200);
-            expect(res.body.success).to.be.eql(true);
-            expect(res.body.areas.length).to.be.eql(5);
-            done();
-          });
-      });
-    });
-
-    context('when admin token is used', () => {
-      it('returns array of five areas', (done) => {
-        request()
-          .get(`/api/v1/area/state/${state}`)
-          .set('authorization', adminToken)
-          .end((err, res) => {
-            expect(res).to.have.status(200);
-            expect(res.body.success).to.be.eql(true);
-            expect(res.body.areas.length).to.be.eql(5);
-            done();
-          });
-      });
-=======
     context('when a valid token is used', () => {
       [...new Array(2)].map((_, index) =>
         it('returns array of five areas', (done) => {
           request()
-            .get(`/api/v1/area/${state}`)
+            .get(`/api/v1/area/state/${state}`)
             .set('authorization', [editorToken, adminToken][index])
             .end((err, res) => {
               expect(res).to.have.status(200);
@@ -269,7 +241,6 @@
             });
         }),
       );
->>>>>>> 88a69f66
     });
 
     context('when user token is is used', () => {
