import bcrypt from 'bcryptjs';
import mongoose from 'mongoose';
import { expect, request, sinon, useDatabase } from '../config';
import User from '../../server/models/user.model';
import { addUser } from '../../server/services/user.service';
import { addProperty } from '../../server/services/property.service';
import UserFactory from '../factories/user.factory';
import PropertyFactory from '../factories/property.factory';
import * as MailService from '../../server/services/mailer.service';
import EMAIL_CONTENT from '../../mailer';
import Upload from '../../server/helpers/uploadImage';
import { addReferral, sendReferralInvite } from '../../server/services/referral.service';
import OfferFactory from '../factories/offer.factory';
import EnquiryFactory from '../factories/enquiry.factory';
import TransactionFactory from '../factories/transaction.factory';
import ReferralFactory from '../factories/referral.factory';
import { addEnquiry } from '../../server/services/enquiry.service';
import { createOffer, acceptOffer } from '../../server/services/offer.service';
import { addTransaction } from '../../server/services/transaction.service';
import {
  itReturnsTheRightPaginationValue,
  itReturnsForbiddenForTokenWithInvalidAccess,
  itReturnsForbiddenForNoToken,
  itReturnsAnErrorWhenServiceFails,
  itReturnsNotFoundForInvalidToken,
} from '../helpers';
import { USER_ROLE, VENDOR_STEPS, VENDOR_INFO_STATUS } from '../../server/helpers/constants';
import AddressFactory from '../factories/address.factory';

useDatabase();

let adminToken;
let userToken;
const adminUser = UserFactory.build(
  { role: USER_ROLE.ADMIN, activated: true },
  { generateId: true },
);
const regularUser = UserFactory.build(
  { role: USER_ROLE.USER, activated: true },
  { generateId: true },
);
let sendMailStub;
const sandbox = sinon.createSandbox();

describe('User Controller', () => {
  beforeEach(() => {
    sendMailStub = sandbox.stub(MailService, 'sendMail');
  });

  afterEach(() => {
    sandbox.restore();
  });

  describe('User Controller', () => {
    beforeEach(async () => {
      adminToken = await addUser(adminUser);
      userToken = await addUser(regularUser);
    });

    describe('Register Route', () => {
      context('with valid data', () => {
        it('returns successful token', (done) => {
          const user = UserFactory.build({ email: 'myemail@mail.com' });
          request()
            .post('/api/v1/user/register')
            .send(user)
            .end((err, res) => {
              expect(res).to.have.status(201);
              expect(res.body.success).to.be.eql(true);
              expect(res.body.message).to.be.eql('Registration successful');
              expect(res.body).to.have.property('token');
              expect(sendMailStub.callCount).to.eq(1);
              expect(sendMailStub).to.have.be.calledWith(
                EMAIL_CONTENT.ACTIVATE_YOUR_ACCOUNT,
                user,
                {
                  link: `http://ballers.ng/activate?token=${res.body.token}`,
                },
              );
              done();
            });
        });
      });

      context('when user registers as a vendor ', () => {
        it('returns successful token', (done) => {
          const vendor = UserFactory.build({ vendor: { companyName: 'Highrachy Investment' } });
          request()
            .post('/api/v1/user/register')
            .send(vendor)
            .end((err, res) => {
              expect(res).to.have.status(201);
              expect(res.body.success).to.be.eql(true);
              expect(res.body.message).to.be.eql('Registration successful');
              expect(res.body).to.have.property('token');
              expect(sendMailStub.callCount).to.eq(1);
              expect(sendMailStub).to.have.be.calledWith(
                EMAIL_CONTENT.ACTIVATE_YOUR_ACCOUNT,
                vendor,
                {
                  link: `http://ballers.ng/activate?token=${res.body.token}`,
                },
              );
              done();
            });
        });
      });

      context('when email exists in the db', () => {
        const user = UserFactory.build({ email: 'myemail@mail.com' });

        before(async () => {
          await User.create(user);
        });

        it('returns error for an existing email', (done) => {
          request()
            .post('/api/v1/user/register')
            .send(user)
            .end((err, res) => {
              expect(res).to.have.status(412);
              expect(res.body.success).to.be.eql(false);
              expect(res.body.message).to.be.eql('Email is linked to another account');
              expect(res.body.error).to.be.eql('Email is linked to another account');
              expect(sendMailStub.callCount).to.eq(0);
              done();
            });
        });
      });

      context('when user was invited before registering', () => {
        const registeredUserId = mongoose.Types.ObjectId();
        const referralCode = 'RC1234';
        const registeredUser = UserFactory.build({
          _id: registeredUserId,
          referralCode,
        });
        const email = 'newuser@mail.com';
        const user = UserFactory.build({ email, referralCode });
        before(async () => {
          await User.create(registeredUser);
          await sendReferralInvite({ email, referrerId: registeredUserId });
        });
        it('returns successful token', (done) => {
          request()
            .post('/api/v1/user/register')
            .send(user)
            .end((err, res) => {
              expect(res).to.have.status(201);
              expect(res.body.success).to.be.eql(true);
              expect(res.body.message).to.be.eql('Registration successful');
              expect(res.body).to.have.property('token');
              expect(sendMailStub.callCount).to.eq(1);
              done();
            });
        });
      });

      context('with invalid data', () => {
        context('when firstName is empty', () => {
          it('returns an error', (done) => {
            const user = UserFactory.build({ firstName: '' });
            request()
              .post('/api/v1/user/register')
              .send(user)
              .end((err, res) => {
                expect(res).to.have.status(412);
                expect(res.body.success).to.be.eql(false);
                expect(res.body.message).to.be.eql('Validation Error');
                expect(res.body.error).to.be.eql('"First Name" is not allowed to be empty');
                expect(sendMailStub.callCount).to.eq(0);
                done();
              });
          });
        });

        context('when lastName is empty', () => {
          it('returns an error', (done) => {
            const user = UserFactory.build({ lastName: '' });
            request()
              .post('/api/v1/user/register')
              .send(user)
              .end((err, res) => {
                expect(res).to.have.status(412);
                expect(res.body.success).to.be.eql(false);
                expect(res.body.message).to.be.eql('Validation Error');
                expect(res.body.error).to.be.eql('"Last Name" is not allowed to be empty');
                expect(sendMailStub.callCount).to.eq(0);
                done();
              });
          });
        });

        context('when email is empty', () => {
          it('returns an error', (done) => {
            const user = UserFactory.build({ email: '' });
            request()
              .post('/api/v1/user/register')
              .send(user)
              .end((err, res) => {
                expect(res).to.have.status(412);
                expect(res.body.success).to.be.eql(false);
                expect(res.body.message).to.be.eql('Validation Error');
                expect(res.body.error).to.be.eql('"Email Address" is not allowed to be empty');
                expect(sendMailStub.callCount).to.eq(0);
                done();
              });
          });
        });

        context('with invalid email address', () => {
          it('returns an error', (done) => {
            const user = UserFactory.build({ email: 'wrong-email' });
            request()
              .post('/api/v1/user/register')
              .send(user)
              .end((err, res) => {
                expect(res).to.have.status(412);
                expect(res.body.success).to.be.eql(false);
                expect(res.body.message).to.be.eql('Validation Error');
                expect(res.body.error).to.be.eql('"Email Address" must be a valid email');
                expect(sendMailStub.callCount).to.eq(0);
                done();
              });
          });
        });

        context('when password is empty', () => {
          it('returns an error', (done) => {
            const user = UserFactory.build({ password: '' });
            request()
              .post('/api/v1/user/register')
              .send(user)
              .end((err, res) => {
                expect(res).to.have.status(412);
                expect(res.body.success).to.be.eql(false);
                expect(res.body.message).to.be.eql('Validation Error');
                expect(res.body.error).to.be.eql('"Password" is not allowed to be empty');
                expect(sendMailStub.callCount).to.eq(0);
                done();
              });
          });
        });

        context('when password is weak', () => {
          it('returns an error', (done) => {
            const user = UserFactory.build({ password: '123' });
            request()
              .post('/api/v1/user/register')
              .send(user)
              .end((err, res) => {
                expect(res).to.have.status(412);
                expect(res.body.success).to.be.eql(false);
                expect(res.body.message).to.be.eql('Validation Error');
                expect(res.body.error).to.be.eql(
                  '"Password" length must be at least 6 characters long',
                );
                expect(sendMailStub.callCount).to.eq(0);
                done();
              });
          });
        });

        context('when confirm password is empty', () => {
          it('returns an error', (done) => {
            const user = UserFactory.build({ confirmPassword: '' });
            request()
              .post('/api/v1/user/register')
              .send(user)
              .end((err, res) => {
                expect(res).to.have.status(412);
                expect(res.body.success).to.be.eql(false);
                expect(res.body.message).to.be.eql('Validation Error');
                expect(res.body.error).to.be.eql('Password does not match');
                expect(sendMailStub.callCount).to.eq(0);
                done();
              });
          });
        });

        context('when confirm password is not equal to password', () => {
          it('returns an error', (done) => {
            const user = UserFactory.build({ password: '123456', confirmPassword: '000000' });
            request()
              .post('/api/v1/user/register')
              .send(user)
              .end((err, res) => {
                expect(res).to.have.status(412);
                expect(res.body.success).to.be.eql(false);
                expect(res.body.message).to.be.eql('Validation Error');
                expect(res.body.error).to.be.eql('Password does not match');
                expect(sendMailStub.callCount).to.eq(0);
                done();
              });
          });
        });
      });

      context('when phone number is empty', () => {
        it('registers the user', (done) => {
          const user = UserFactory.build({ phone: '' });
          request()
            .post('/api/v1/user/register')
            .send(user)
            .end((err, res) => {
              expect(res).to.have.status(201);
              expect(res.body.success).to.be.eql(true);
              expect(res.body.message).to.be.eql('Registration successful');
              expect(res.body).to.have.property('token');
              expect(sendMailStub.callCount).to.eq(1);
              done();
            });
        });
      });

      context('when phone number is not given', () => {
        it('returns an error', (done) => {
          const user = UserFactory.build();
          delete user.phone;
          request()
            .post('/api/v1/user/register')
            .send(user)
            .end((err, res) => {
              expect(res).to.have.status(201);
              expect(res.body.success).to.be.eql(true);
              expect(res.body.message).to.be.eql('Registration successful');
              expect(res.body).to.have.property('token');
              expect(sendMailStub.callCount).to.eq(1);
              done();
            });
        });
      });
    });

    describe('Login Route', () => {
      describe('when the user has been activated', () => {
        const userLogin = { email: 'myemail@mail.com', password: '123456' };
        const user = UserFactory.build({ ...userLogin, activated: true });
        beforeEach(async () => {
          await addUser(user);
        });

        context('with valid data', () => {
          it('returns successful payload', (done) => {
            request()
              .post('/api/v1/user/login')
              .send(userLogin)
              .end((err, res) => {
                expect(res).to.have.status(200);
                expect(res.body.success).to.be.eql(true);
                expect(res.body.message).to.be.eql('Login successful');
                expect(res.body.user.firstName).to.be.eql(user.firstName);
                expect(res.body.user.lastName).to.be.eql(user.lastName);
                expect(res.body.user.email).to.be.eql(user.email);
                expect(res.body.user).to.have.property('token');
                done();
              });
          });
        });

        context('with empty email', () => {
          it('returns error', (done) => {
            request()
              .post('/api/v1/user/login')
              .send({ ...userLogin, email: '' })
              .end((err, res) => {
                expect(res).to.have.status(412);
                expect(res.body.success).to.be.eql(false);
                expect(res.body.message).to.be.eql('Validation Error');
                expect(res.body.error).to.be.eql('"Email Address" is not allowed to be empty');
                done();
              });
          });
        });

        context('with empty password', () => {
          it('returns error', (done) => {
            request()
              .post('/api/v1/user/login')
              .send({ ...userLogin, password: '' })
              .end((err, res) => {
                expect(res).to.have.status(412);
                expect(res.body.success).to.be.eql(false);
                expect(res.body.message).to.be.eql('Validation Error');
                expect(res.body.error).to.be.eql('"Password" is not allowed to be empty');
                done();
              });
          });
        });

        context('when login service returns an error', () => {
          it('returns the error', (done) => {
            sinon.stub(User, 'findOne').throws(new Error('Type Error'));
            request()
              .post('/api/v1/user/login')
              .send(userLogin)
              .end((err, res) => {
                expect(res).to.have.status(500);
                expect(res.body.success).to.be.eql(false);
                done();
                User.findOne.restore();
              });
          });
        });

        context('when compare error returns an error', () => {
          it('returns the error', (done) => {
            sinon.stub(bcrypt, 'compare').throws(new Error('testing'));
            request()
              .post('/api/v1/user/login')
              .send(userLogin)
              .end((err, res) => {
                expect(res).to.have.status(500);
                expect(res.body.success).to.be.eql(false);
                done();
                bcrypt.compare.restore();
              });
          });
        });
      });

      describe('when the user has not activated', () => {
        const userLogin = { email: 'myemail@mail.com', password: '123456' };
        const user = UserFactory.build({ ...userLogin, activated: false });
        beforeEach(async () => {
          await addUser(user);
        });

        context('with valid data', () => {
          it('returns successful payload', (done) => {
            request()
              .post('/api/v1/user/login')
              .send(userLogin)
              .end((err, res) => {
                expect(res).to.have.status(401);
                expect(res.body.success).to.be.eql(false);
                expect(res.body.message).to.be.eql('Your account needs to be activated.');
                expect(res.body.error).to.be.eql('Your account needs to be activated.');
                done();
              });
          });
        });
      });
    });

    describe('Activate User Route', () => {
      let token;
      const user = UserFactory.build({ activated: false });

      beforeEach(async () => {
        token = await addUser(user);
      });
      context('with a valid token', () => {
        it('returns successful payload', (done) => {
          request()
            .get(`/api/v1/user/activate?token=${token}`)
            .end((err, res) => {
              expect(res).to.have.status(200);
              expect(res.body.success).to.be.eql(true);
              expect(res.body.user.firstName).to.be.eql(user.firstName);
              expect(res.body.user.lastName).to.be.eql(user.lastName);
              expect(res.body.user.email).to.be.eql(user.email);
              expect(res.body.user.activated).to.be.eql(true);
              expect(res.body.user.token).to.be.eql(token);
              expect(res.body.user).to.have.property('activationDate');
              expect(sendMailStub.callCount).to.eq(1);
              expect(sendMailStub).to.have.be.calledWith(EMAIL_CONTENT.WELCOME_MESSAGE);
              done();
            });
        });
      });

      context('with an invalid token', () => {
        it('returns successful payload', (done) => {
          request()
            .get(`/api/v1/user/activate?token=${token}1234a56`)
            .end((err, res) => {
              expect(res).to.have.status(404);
              expect(res.body.success).to.be.eql(false);
              expect(sendMailStub.callCount).to.eq(0);
              done();
            });
        });
      });
    });

    describe('Generate a Password Reset Link', () => {
      const email = 'myemail@mail.com';
      const user = UserFactory.build({ email });

      beforeEach(async () => {
        await addUser(user);
      });

      context('with a valid token', () => {
        it('returns successful payload', (done) => {
          request()
            .post('/api/v1/user/reset-password')
            .send({ email })
            .end((err, res) => {
              expect(res).to.have.status(200);
              expect(res.body.success).to.be.eql(true);
              expect(res.body.message).to.be.eql(
                'A password reset link has been sent to your email account',
              );
              expect(sendMailStub.callCount).to.eq(1);
              expect(sendMailStub).to.have.be.calledWith(EMAIL_CONTENT.RESET_PASSWORD_LINK);
              done();
            });
        });
      });

      context('with an invalid email', () => {
        it('returns successful payload', (done) => {
          request()
            .post('/api/v1/user/reset-password')
            .send({ email: 'invalid@email.com' })
            .end((err, res) => {
              expect(res).to.have.status(404);
              expect(res.body.success).to.be.eql(false);
              expect(res.body.message).to.be.eql('Your email address is not found.');
              expect(res.body.error).to.be.eql('Your email address is not found.');
              expect(sendMailStub.callCount).to.eq(0);
              done();
            });
        });
      });
    });

    describe('Change Password from Reset Link', () => {
      let token;
      const password = '123@ABC';
      const confirmPassword = '123@ABC';
      const user = UserFactory.build();

      beforeEach(async () => {
        token = await addUser(user);
      });

      context('with a valid token', () => {
        it('returns successful payload', (done) => {
          request()
            .post(`/api/v1/user/change-password/${token}`)
            .send({ password, confirmPassword })
            .end((err, res) => {
              expect(res).to.have.status(200);
              expect(res.body.success).to.be.eql(true);
              expect(res.body.message).to.be.eql('Your password has been successfully changed');
              expect(sendMailStub.callCount).to.eq(1);
              expect(sendMailStub).to.have.be.calledWith(EMAIL_CONTENT.CHANGE_PASSWORD);
              done();
            });
        });
      });

      context('when password is empty', () => {
        it('returns an error', (done) => {
          request()
            .post(`/api/v1/user/change-password/${token}`)
            .send({ password: '', confirmPassword })
            .end((err, res) => {
              expect(res).to.have.status(412);
              expect(res.body.success).to.be.eql(false);
              expect(res.body.message).to.be.eql('Validation Error');
              expect(res.body.error).to.be.eql('"Password" is not allowed to be empty');
              expect(sendMailStub.callCount).to.eq(0);
              done();
            });
        });
      });

      context('when password is weak', () => {
        it('returns an error', (done) => {
          request()
            .post(`/api/v1/user/change-password/${token}`)
            .send({ password: '123', confirmPassword })
            .end((err, res) => {
              expect(res).to.have.status(412);
              expect(res.body.success).to.be.eql(false);
              expect(res.body.message).to.be.eql('Validation Error');
              expect(res.body.error).to.be.eql(
                '"Password" length must be at least 6 characters long',
              );
              expect(sendMailStub.callCount).to.eq(0);
              done();
            });
        });
      });

      context('when confirm password is empty', () => {
        it('returns an error', (done) => {
          request()
            .post(`/api/v1/user/change-password/${token}`)
            .send({ password, confirmPassword: '' })
            .end((err, res) => {
              expect(res).to.have.status(412);
              expect(res.body.success).to.be.eql(false);
              expect(res.body.message).to.be.eql('Validation Error');
              expect(res.body.error).to.be.eql('Password does not match');
              expect(sendMailStub.callCount).to.eq(0);
              done();
            });
        });
      });

      context('when confirm password is not equal to password', () => {
        it('returns an error', (done) => {
          request()
            .post(`/api/v1/user/change-password/${token}`)
            .send({ password, confirmPassword: '000000' })
            .end((err, res) => {
              expect(res).to.have.status(412);
              expect(res.body.success).to.be.eql(false);
              expect(res.body.message).to.be.eql('Validation Error');
              expect(res.body.error).to.be.eql('Password does not match');
              expect(sendMailStub.callCount).to.eq(0);
              done();
            });
        });
      });

      context('with invalid token', () => {
        it('returns an error', (done) => {
          request()
            .post(`/api/v1/user/change-password/123456`)
            .send({ password, confirmPassword })
            .end((err, res) => {
              expect(res).to.have.status(404);
              expect(res.body.success).to.be.eql(false);
              expect(res.body.message).to.be.eql('User not found');
              expect(sendMailStub.callCount).to.eq(0);
              done();
            });
        });
      });
    });

    describe('Current User', () => {
      context('with no token', () => {
        it('returns a forbidden error', (done) => {
          request()
            .get('/api/v1/user/who-am-i')
            .end((err, res) => {
              expect(res).to.have.status(403);
              expect(res.body.success).to.be.eql(false);
              expect(res.body.message).to.be.eql('Token needed to access resources');
              done();
            });
        });
      });

      context('with invalid token', () => {
        it('returns an authorization error', (done) => {
          request()
            .get('/api/v1/user/who-am-i')
            .set('authorization', 'invalid-token')
            .end((err, res) => {
              expect(res).to.have.status(401);
              expect(res.body.success).to.be.eql(false);
              expect(res.body.message).to.be.eql('Authentication Failed');
              done();
            });
        });
      });

      context('with valid token', () => {
        it('returns a valid user', (done) => {
          request()
            .get('/api/v1/user/who-am-i')
            .set('authorization', userToken)
            .end((err, res) => {
              expect(res).to.have.status(200);
              expect(res.body.success).to.be.eql(true);
              expect(res.body.user.firstName).to.be.eql(regularUser.firstName);
              expect(res.body.user.lastName).to.be.eql(regularUser.lastName);
              expect(res.body.user.email).to.be.eql(regularUser.email);
              expect(res.body.user).to.not.have.property('password');
              done();
            });
        });
      });

      context('when user is not found', () => {
        beforeEach(async () => {
          await User.findByIdAndDelete(regularUser._id);
        });
        it('returns token error', (done) => {
          request()
            .get('/api/v1/user/who-am-i')
            .set('authorization', userToken)
            .end((err, res) => {
              expect(res).to.have.status(404);
              expect(res.body.success).to.be.eql(false);
              expect(res.body.message).to.be.eql('Invalid token');
              done();
            });
        });
      });
    });

    describe('Update User route', () => {
      const newUser = {
        firstName: 'John',
        lastName: 'Doe',
        phone: '08012345678',
      };

      context('with valid token', () => {
        it('returns a updated user', (done) => {
          request()
            .put('/api/v1/user/update')
            .set('authorization', userToken)
            .send(newUser)
            .end((err, res) => {
              expect(res).to.have.status(200);
              expect(res.body.success).to.be.eql(true);
              expect(res.body).to.have.property('user');
              expect(res.body.user.firstName).to.be.eql(newUser.firstName);
              expect(res.body.user.lastName).to.be.eql(newUser.lastName);
              expect(res.body.user.phone).to.be.eql(newUser.phone);
              done();
            });
        });
      });

      context('without token', () => {
        it('returns error', (done) => {
          request()
            .put('/api/v1/user/update')
            .send(newUser)
            .end((err, res) => {
              expect(res).to.have.status(403);
              expect(res.body.success).to.be.eql(false);
              expect(res.body.message).to.be.eql('Token needed to access resources');
              done();
            });
        });
      });

      context('with invalid updated user', () => {
        it('returns a updated user', (done) => {
          request()
            .put('/api/v1/user/update')
            .set('authorization', userToken)
            .end((err, res) => {
              expect(res).to.have.status(412);
              expect(res.body.success).to.be.eql(false);
              expect(res.body.message).to.be.eql('Validation Error');
              done();
            });
        });
      });

      context('when update service returns an error', () => {
        it('returns the error', (done) => {
          sinon.stub(User, 'findOneAndUpdate').throws(new Error('Type Error'));
          request()
            .put('/api/v1/user/update')
            .set('authorization', userToken)
            .send(newUser)
            .end((err, res) => {
              expect(res).to.have.status(400);
              expect(res.body.success).to.be.eql(false);
              done();
              User.findOneAndUpdate.restore();
            });
        });
      });

      context('with invalid data', () => {
        context('when first name is empty', () => {
          it('returns an error', (done) => {
            const invalidUser = UserFactory.build({ firstName: '' });
            request()
              .put('/api/v1/user/update')
              .set('authorization', userToken)
              .send(invalidUser)
              .end((err, res) => {
                expect(res).to.have.status(412);
                expect(res.body.success).to.be.eql(false);
                expect(res.body.message).to.be.eql('Validation Error');
                expect(res.body.error).to.be.eql('"First Name" is not allowed to be empty');
                done();
              });
          });
        });

        context('when preferences house type is empty', () => {
          it('returns an error', (done) => {
            const invalidUser = UserFactory.build({ preferences: { houseType: '' } });
            request()
              .put('/api/v1/user/update')
              .set('authorization', userToken)
              .send(invalidUser)
              .end((err, res) => {
                expect(res).to.have.status(412);
                expect(res.body.success).to.be.eql(false);
                expect(res.body.message).to.be.eql('Validation Error');
                expect(res.body.error).to.be.eql(
                  '"Property House Type" is not allowed to be empty',
                );
                done();
              });
          });
        });
        context('when preferences location is empty', () => {
          it('returns an error', (done) => {
            const invalidUser = UserFactory.build({ preferences: { location: '' } });
            request()
              .put('/api/v1/user/update')
              .set('authorization', userToken)
              .send(invalidUser)
              .end((err, res) => {
                expect(res).to.have.status(412);
                expect(res.body.success).to.be.eql(false);
                expect(res.body.message).to.be.eql('Validation Error');
                expect(res.body.error).to.be.eql('"Property Location" is not allowed to be empty');
                done();
              });
          });
        });
        context('when preferences max price is empty', () => {
          it('returns an error', (done) => {
            const invalidUser = UserFactory.build({ preferences: { maxPrice: '' } });
            request()
              .put('/api/v1/user/update')
              .set('authorization', userToken)
              .send(invalidUser)
              .end((err, res) => {
                expect(res).to.have.status(412);
                expect(res.body.success).to.be.eql(false);
                expect(res.body.message).to.be.eql('Validation Error');
                expect(res.body.error).to.be.eql('"Property Maximum Price" must be a number');
                done();
              });
          });
        });
        context('when preferences min price is empty', () => {
          it('returns an error', (done) => {
            const invalidUser = UserFactory.build({ preferences: { minPrice: '' } });
            request()
              .put('/api/v1/user/update')
              .set('authorization', userToken)
              .send(invalidUser)
              .end((err, res) => {
                expect(res).to.have.status(412);
                expect(res.body.success).to.be.eql(false);
                expect(res.body.message).to.be.eql('Validation Error');
                expect(res.body.error).to.be.eql('"Property Minimum Price" must be a number');
                done();
              });
          });
        });
      });
    });

    describe('Add property to favorite route', () => {
      const vendorUser = UserFactory.build(
        {
          role: USER_ROLE.VENDOR,
          activated: true,
        },
        { generateId: true },
      );
      const property = PropertyFactory.build(
        { addedBy: vendorUser._id, updatedBy: vendorUser._id },
        { generateId: true },
      );

      beforeEach(async () => {
        await addUser(vendorUser);
        await addProperty(property);
      });

      const favorite = {
        propertyId: property._id,
      };

      context('with right details', () => {
        it('returns property added to favorites', (done) => {
          request()
            .post('/api/v1/user/add-to-favorites')
            .set('authorization', userToken)
            .send(favorite)
            .end((err, res) => {
              expect(res).to.have.status(200);
              expect(res.body.success).to.be.eql(true);
              expect(res.body.message).to.be.eql('Property added to favorites');
              done();
            });
        });
      });

      context('without token', () => {
        it('returns error', (done) => {
          request()
            .post('/api/v1/user/add-to-favorites')
            .send(favorite)
            .end((err, res) => {
              expect(res).to.have.status(403);
              expect(res.body.success).to.be.eql(false);
              expect(res.body.message).to.be.eql('Token needed to access resources');
              done();
            });
        });
      });

      context('with invalid property id sent', () => {
        it('returns a validation error', (done) => {
          request()
            .post('/api/v1/user/add-to-favorites')
            .set('authorization', userToken)
            .end((err, res) => {
              expect(res).to.have.status(412);
              expect(res.body.success).to.be.eql(false);
              expect(res.body.message).to.be.eql('Validation Error');
              done();
            });
        });
      });

      context('when addPropertyToFavorites service returns an error', () => {
        it('returns the error', (done) => {
          sinon.stub(User, 'findByIdAndUpdate').throws(new Error('Type Error'));
          request()
            .post('/api/v1/user/add-to-favorites')
            .set('authorization', userToken)
            .send(favorite)
            .end((err, res) => {
              expect(res).to.have.status(400);
              expect(res.body.success).to.be.eql(false);
              done();
              User.findByIdAndUpdate.restore();
            });
        });
      });
    });

    describe('Remove property from favorite route', () => {
      const propertyId = mongoose.Types.ObjectId();

      const favorite = {
        propertyId,
      };

      context('with right details', () => {
        it('returns property added to favorites', (done) => {
          request()
            .post('/api/v1/user/remove-favorite')
            .set('authorization', userToken)
            .send(favorite)
            .end((err, res) => {
              expect(res).to.have.status(200);
              expect(res.body.success).to.be.eql(true);
              expect(res.body.message).to.be.eql('Property removed from favorites');
              done();
            });
        });
      });

      context('without token', () => {
        it('returns error', (done) => {
          request()
            .post('/api/v1/user/remove-favorite')
            .send(favorite)
            .end((err, res) => {
              expect(res).to.have.status(403);
              expect(res.body.success).to.be.eql(false);
              expect(res.body.message).to.be.eql('Token needed to access resources');
              done();
            });
        });
      });

      context('with invalid property id sent', () => {
        it('returns a validation error', (done) => {
          request()
            .post('/api/v1/user/remove-favorite')
            .set('authorization', userToken)
            .end((err, res) => {
              expect(res).to.have.status(412);
              expect(res.body.success).to.be.eql(false);
              expect(res.body.message).to.be.eql('Validation Error');
              done();
            });
        });
      });

      context('when removePropertyFromFavorites service returns an error', () => {
        it('returns the error', (done) => {
          sinon.stub(User, 'findByIdAndUpdate').throws(new Error('Type Error'));
          request()
            .post('/api/v1/user/remove-favorite')
            .set('authorization', userToken)
            .send(favorite)
            .end((err, res) => {
              expect(res).to.have.status(400);
              expect(res.body.success).to.be.eql(false);
              done();
              User.findByIdAndUpdate.restore();
            });
        });
      });
    });

    describe('Upload User Profile', () => {
      let token;
      const user = UserFactory.build();

      beforeEach(async () => {
        token = await addUser(user);
        sinon.stub(Upload, 'uploadImage').callsFake((req, res, next) => {
          req.body = { title: 'testing' };
          req.files = { filename: 'test', url: 'urltest' };
          return next();
        });
      });

      context('with valid token', () => {
        it('returns an updated image profile', (done) => {
          request()
            .post('/api/v1/user/profile-image')
            .set('authorization', token)
            .set('Content-type', 'application/x-www-form-urlendcoded')
            .end((err, res) => {
              expect(res).to.have.status(412);
              expect(res.body.success).to.be.eql(false);
              done();
            });
        });
      });
    });

    describe('Account Overview', () => {
      const vendor = UserFactory.build(
        { role: USER_ROLE.VENDOR, activated: true },
        { generateId: true },
      );
      const property = PropertyFactory.build(
        {
          addedBy: vendor._id,
          updatedBy: vendor._id,
          price: 20000000,
        },
        { generateId: true },
      );
      const referral = ReferralFactory.build(
        {
          referrerId: regularUser._id,
          reward: { amount: 50000 },
        },
        { generateId: true },
      );

      const enquiry = EnquiryFactory.build(
        { userId: regularUser._id, propertyId: property._id },
        { generateId: true },
      );
      const offer = OfferFactory.build(
        {
          enquiryId: enquiry._id,
          vendorId: vendor._id,
          userId: regularUser._id,
          totalAmountPayable: 19000000,
        },
        { generateId: true },
      );
      const transaction = TransactionFactory.build(
        {
          propertyId: property._id,
          userId: regularUser._id,
          adminId: vendor._id,
          amount: 250000,
        },
        { generateId: true },
      );

      beforeEach(async () => {
        await addUser(vendor);
      });

      context('with valid token', () => {
        it('returns contribution reward of zero', (done) => {
          request()
            .get('/api/v1/user/account-overview')
            .set('authorization', userToken)
            .end((err, res) => {
              expect(res).to.have.status(200);
              expect(res.body.success).to.be.eql(true);
              expect(res.body.accountOverview.contributionReward).to.be.eql(0);
              expect(res.body.accountOverview.totalAmountPaid).to.be.eql(0);
              expect(res.body.accountOverview.referralRewards).to.be.eql(0);
              done();
            });
        });
      });

      describe('when offer has been accepted', () => {
        beforeEach(async () => {
          await addReferral(referral);
          await addProperty(property);
          await addEnquiry(enquiry);
          await createOffer(offer);
          await addTransaction(transaction);
          await acceptOffer({
            userId: regularUser._id,
            offerId: offer._id,
            signature: 'https://ballers.ng/signature.png',
          });
        });

        context('with valid token', () => {
          it('returns a valid contribution reward', (done) => {
            request()
              .get('/api/v1/user/account-overview')
              .set('authorization', userToken)
              .end((err, res) => {
                expect(res).to.have.status(200);
                expect(res.body.success).to.be.eql(true);
                expect(res.body.accountOverview.contributionReward).to.be.eql(
                  property.price - offer.totalAmountPayable,
                );
                expect(res.body.accountOverview.totalAmountPaid).to.be.eql(transaction.amount);
                expect(res.body.accountOverview.referralRewards).to.be.eql(referral.reward.amount);
                done();
              });
          });
        });

        context('with no token', () => {
          it('returns a forbidden error', (done) => {
            request()
              .get('/api/v1/user/account-overview')
              .end((err, res) => {
                expect(res).to.have.status(403);
                expect(res.body.success).to.be.eql(false);
                expect(res.body.message).to.be.eql('Token needed to access resources');
                done();
              });
          });
        });

        context('with invalid token', () => {
          it('returns an authorization error', (done) => {
            request()
              .get('/api/v1/user/account-overview')
              .set('authorization', 'invalid-token')
              .end((err, res) => {
                expect(res).to.have.status(401);
                expect(res.body.success).to.be.eql(false);
                expect(res.body.message).to.be.eql('Authentication Failed');
                done();
              });
          });
        });
      });
    });

    describe('Upgrade User to content editor', () => {
      const userInfo = { userId: regularUser._id };
      context('with valid token', () => {
        it('returns a upgraded user', (done) => {
          request()
            .put('/api/v1/user/editor/upgrade')
            .set('authorization', adminToken)
            .send(userInfo)
            .end((err, res) => {
              expect(res).to.have.status(200);
              expect(res.body.success).to.be.eql(true);
              expect(res.body.message).to.be.eql('User is now a Content Editor');
              expect(res.body.user.role).to.be.eql(3);
              done();
            });
        });
      });

      context('without token', () => {
        it('returns error', (done) => {
          request()
            .put('/api/v1/user/editor/upgrade')
            .send(userInfo)
            .end((err, res) => {
              expect(res).to.have.status(403);
              expect(res.body.success).to.be.eql(false);
              expect(res.body.message).to.be.eql('Token needed to access resources');
              done();
            });
        });
      });

      context('when non admin token is used', () => {
        it('returns forbidden error', (done) => {
          request()
            .put('/api/v1/user/editor/upgrade')
            .set('authorization', userToken)
            .send(userInfo)
            .end((err, res) => {
              expect(res).to.have.status(403);
              expect(res.body.success).to.be.eql(false);
              expect(res.body.message).to.be.eql('You are not permitted to perform this action');
              done();
            });
        });
      });

      context('when findByIdAndUpdate returns an error', () => {
        it('returns the error', (done) => {
          sinon.stub(User, 'findByIdAndUpdate').throws(new Error('Type Error'));
          request()
            .put('/api/v1/user/editor/upgrade')
            .set('authorization', adminToken)
            .send(userInfo)
            .end((err, res) => {
              expect(res).to.have.status(400);
              expect(res.body.success).to.be.eql(false);
              done();
              User.findByIdAndUpdate.restore();
            });
        });
      });

      context('with invalid data', () => {
        context('when user id is empty', () => {
          it('returns an error', (done) => {
            request()
              .put('/api/v1/user/editor/upgrade')
              .set('authorization', adminToken)
              .send({ userId: '' })
              .end((err, res) => {
                expect(res).to.have.status(412);
                expect(res.body.success).to.be.eql(false);
                expect(res.body.message).to.be.eql('Validation Error');
                expect(res.body.error).to.be.eql('"User id" is not allowed to be empty');
                done();
              });
          });
        });
      });
    });

    describe('Downgrade Content editor to user', () => {
      const userInfo = { userId: regularUser._id };
      context('with valid token', () => {
        it('returns a upgraded user', (done) => {
          request()
            .put('/api/v1/user/editor/downgrade')
            .set('authorization', adminToken)
            .send(userInfo)
            .end((err, res) => {
              expect(res).to.have.status(200);
              expect(res.body.success).to.be.eql(true);
              expect(res.body.message).to.be.eql('Content Editor is now a User');
              expect(res.body.user.role).to.be.eql(1);
              done();
            });
        });
      });

      context('without token', () => {
        it('returns error', (done) => {
          request()
            .put('/api/v1/user/editor/downgrade')
            .send(userInfo)
            .end((err, res) => {
              expect(res).to.have.status(403);
              expect(res.body.success).to.be.eql(false);
              expect(res.body.message).to.be.eql('Token needed to access resources');
              done();
            });
        });
      });

      context('when non admin token is used', () => {
        it('returns forbidden error', (done) => {
          request()
            .put('/api/v1/user/editor/downgrade')
            .set('authorization', userToken)
            .send(userInfo)
            .end((err, res) => {
              expect(res).to.have.status(403);
              expect(res.body.success).to.be.eql(false);
              expect(res.body.message).to.be.eql('You are not permitted to perform this action');
              done();
            });
        });
      });

      context('when findByIdAndUpdate returns an error', () => {
        it('returns the error', (done) => {
          sinon.stub(User, 'findByIdAndUpdate').throws(new Error('Type Error'));
          request()
            .put('/api/v1/user/editor/downgrade')
            .set('authorization', adminToken)
            .send(userInfo)
            .end((err, res) => {
              expect(res).to.have.status(400);
              expect(res.body.success).to.be.eql(false);
              done();
              User.findByIdAndUpdate.restore();
            });
        });
      });

      context('with invalid data', () => {
        context('when user id is empty', () => {
          it('returns an error', (done) => {
            request()
              .put('/api/v1/user/editor/downgrade')
              .set('authorization', adminToken)
              .send({ userId: '' })
              .end((err, res) => {
                expect(res).to.have.status(412);
                expect(res.body.success).to.be.eql(false);
                expect(res.body.message).to.be.eql('Validation Error');
                expect(res.body.error).to.be.eql('"User id" is not allowed to be empty');
                done();
              });
          });
        });
      });
    });

    describe('Verify vendor', () => {
      const vendorId = mongoose.Types.ObjectId();
      const vendorUser = UserFactory.build({
        _id: vendorId,
        role: 2,
        activated: true,
        vendor: {
          verification: {
            companyInfo: {
              status: VENDOR_INFO_STATUS.VERIFIED,
            },
            bankDetails: {
              status: VENDOR_INFO_STATUS.VERIFIED,
            },
            directorInfo: {
              status: VENDOR_INFO_STATUS.VERIFIED,
            },
            documentUpload: {
              status: VENDOR_INFO_STATUS.VERIFIED,
            },
          },
        },
      });
      const invalidUserId = mongoose.Types.ObjectId();
      const invalidUser = UserFactory.build({ _id: invalidUserId });
      const endpoint = '/api/v1/user/vendor/verify';
      const method = 'put';

      const data = { vendorId };

      beforeEach(async () => {
        await addUser(vendorUser);
      });

      context('with valid token', () => {
        it('returns a verified vendor', (done) => {
          request()
            [method](endpoint)
            .set('authorization', adminToken)
            .send(data)
            .end((err, res) => {
              expect(res).to.have.status(200);
              expect(res.body.success).to.be.eql(true);
              expect(res.body.message).to.be.eql('Vendor verified');
              expect(res.body.vendor.vendor.verified).to.be.eql(true);
              expect(res.body.vendor.vendor.verifiedBy).to.be.eql(adminUser._id.toString());
              done();
            });
        });
      });

      context('when vendor step has not been verified', () => {
        const unverifiedVendorId = mongoose.Types.ObjectId();
        const unverifiedVendor = UserFactory.build({
          _id: unverifiedVendorId,
          role: 2,
          activated: true,
          vendor: {
            verification: {
              companyInfo: {
                status: VENDOR_INFO_STATUS.PENDING,
              },
              bankDetails: {
                status: VENDOR_INFO_STATUS.VERIFIED,
              },
              directorInfo: {
                status: VENDOR_INFO_STATUS.VERIFIED,
              },
              documentUpload: {
                status: VENDOR_INFO_STATUS.VERIFIED,
              },
            },
          },
        });

        beforeEach(async () => {
          await addUser(unverifiedVendor);
        });

        it('returns an error', (done) => {
          request()
            [method](endpoint)
            .set('authorization', adminToken)
            .send({ vendorId: unverifiedVendorId })
            .end((err, res) => {
              expect(res).to.have.status(412);
              expect(res.body.success).to.be.eql(false);
              expect(res.body.message).to.be.eql('companyInfo has not been verified');
              done();
            });
        });
      });

      itReturnsForbiddenForNoToken({ endpoint, method, data });
      itReturnsForbiddenForTokenWithInvalidAccess({ endpoint, method, user: invalidUser, data });
      itReturnsNotFoundForInvalidToken({
        endpoint,
        method,
        user: invalidUser,
        userId: invalidUserId,
        data,
      });

      context('when findByIdAndUpdate returns an error', () => {
        it('returns the error', (done) => {
          sinon.stub(User, 'findByIdAndUpdate').throws(new Error('Type Error'));
          request()
            [method](endpoint)
            .set('authorization', adminToken)
            .send(data)
            .end((err, res) => {
              expect(res).to.have.status(400);
              expect(res.body.success).to.be.eql(false);
              done();
              User.findByIdAndUpdate.restore();
            });
        });
      });

      context('with invalid data', () => {
        context('when user id is empty', () => {
          it('returns an error', (done) => {
            request()
              [method](endpoint)
              .set('authorization', adminToken)
              .send({ vendorId: '' })
              .end((err, res) => {
                expect(res).to.have.status(412);
                expect(res.body.success).to.be.eql(false);
                expect(res.body.message).to.be.eql('Validation Error');
                expect(res.body.error).to.be.eql('"Vendor id" is not allowed to be empty');
                done();
              });
          });
        });
      });
    });

    describe('Verify vendor step', () => {
      const vendorId = mongoose.Types.ObjectId();
      const vendorUser = UserFactory.build({ _id: vendorId, role: 2, activated: true });
      const invalidUserId = mongoose.Types.ObjectId();
      const invalidUser = UserFactory.build({ _id: invalidUserId });
      const endpoint = '/api/v1/user/vendor/verify/step';
      const method = 'put';

      const data = { vendorId };

      beforeEach(async () => {
        await addUser(vendorUser);
      });

      context('when a valid token is used', () => {
        [...new Array(VENDOR_STEPS.length)].map((_, index) =>
          it('returns verified step', (done) => {
            request()
              [method](endpoint)
              .set('authorization', adminToken)
              .send({ ...data, step: VENDOR_STEPS[index] })
              .end((err, res) => {
                expect(res).to.have.status(200);
                expect(res.body.success).to.be.eql(true);
                expect(res.body.message).to.be.eql('Vendor information verified');
                expect(res.body.vendor.vendor.verification[VENDOR_STEPS[index]].status).to.be.eql(
                  'Verified',
                );
                expect(
                  res.body.vendor.vendor.verification[VENDOR_STEPS[index]].verifiedBy,
                ).to.be.eql(adminUser._id.toString());
                done();
              });
          }),
        );
      });

      itReturnsForbiddenForNoToken({
        endpoint,
        method,
        data: { ...data, status: VENDOR_STEPS[0] },
      });
      itReturnsForbiddenForTokenWithInvalidAccess({
        endpoint,
        method,
        user: invalidUser,
        data: {
          ...data,
          status: VENDOR_STEPS[0],
        },
      });
      itReturnsNotFoundForInvalidToken({
        endpoint,
        method,
        user: invalidUser,
        userId: invalidUserId,
        data: {
          ...data,
          status: VENDOR_STEPS[0],
        },
      });

      context('when findByIdAndUpdate returns an error', () => {
        [...new Array(VENDOR_STEPS.length)].map((_, index) =>
          it('returns the error', (done) => {
            sinon.stub(User, 'findByIdAndUpdate').throws(new Error('Type Error'));
            request()
              [method](endpoint)
              .set('authorization', adminToken)
              .send({ ...data, step: VENDOR_STEPS[index] })
              .end((err, res) => {
                expect(res).to.have.status(400);
                expect(res.body.success).to.be.eql(false);
                done();
                User.findByIdAndUpdate.restore();
              });
          }),
        );
      });

      context('with invalid data', () => {
        context('when step is empty', () => {
          it('returns an error', (done) => {
            request()
              [method](endpoint)
              .set('authorization', adminToken)
              .send({ ...data, step: '' })
              .end((err, res) => {
                expect(res).to.have.status(412);
                expect(res.body.success).to.be.eql(false);
                expect(res.body.message).to.be.eql('Validation Error');
                expect(res.body.error).to.be.eql('"Step" is not allowed to be empty');
                done();
              });
          });
        });

        context('when vendor id is empty', () => {
          [...new Array(VENDOR_STEPS.length)].map((_, index) =>
            it('returns an error', (done) => {
              request()
                [method](endpoint)
                .set('authorization', adminToken)
                .send({ vendorId: '', step: VENDOR_STEPS[index] })
                .end((err, res) => {
                  expect(res).to.have.status(412);
                  expect(res.body.success).to.be.eql(false);
                  expect(res.body.message).to.be.eql('Validation Error');
                  expect(res.body.error).to.be.eql('"Vendor id" is not allowed to be empty');
                  done();
                });
            }),
          );
        });
      });
    });

    describe('Add comment to vendor info', () => {
      const vendorId = mongoose.Types.ObjectId();
      const vendorUser = UserFactory.build({ _id: vendorId, role: 2, activated: true });
      const invalidUserId = mongoose.Types.ObjectId();
      const invalidUser = UserFactory.build({ _id: invalidUserId });
      const endpoint = '/api/v1/user/vendor/verify/comment';
      const method = 'put';

      const data = { vendorId, comment: 'sample comment 1' };

      beforeEach(async () => {
        await addUser(vendorUser);
      });

      context('when a valid token is used', () => {
        [...new Array(VENDOR_STEPS.length)].map((_, index) =>
          it('returns verified step', (done) => {
            request()
              [method](endpoint)
              .set('authorization', adminToken)
              .send({ ...data, step: VENDOR_STEPS[index] })
              .end((err, res) => {
                expect(res).to.have.status(200);
                expect(res.body.success).to.be.eql(true);
                expect(res.body.message).to.be.eql('Comment added');
                expect(res.body.vendor.vendor.verification[VENDOR_STEPS[index]].status).to.be.eql(
                  'Pending',
                );
                expect(
                  res.body.vendor.vendor.verification[VENDOR_STEPS[index]].comments[0].comment,
                ).to.be.eql(data.comment);
                expect(
                  res.body.vendor.vendor.verification[VENDOR_STEPS[index]].comments[0].addedBy,
                ).to.be.eql(adminUser._id.toString());
                done();
              });
          }),
        );
      });

      itReturnsForbiddenForNoToken({
        endpoint,
        method,
        data: { ...data, status: VENDOR_STEPS[0] },
      });
      itReturnsForbiddenForTokenWithInvalidAccess({
        endpoint,
        method,
        user: invalidUser,
        data: {
          ...data,
          status: VENDOR_STEPS[0],
        },
      });
      itReturnsNotFoundForInvalidToken({
        endpoint,
        method,
        user: invalidUser,
        userId: invalidUserId,
        data: {
          ...data,
          status: VENDOR_STEPS[0],
        },
      });

      context('when findByIdAndUpdate returns an error', () => {
        [...new Array(VENDOR_STEPS.length)].map((_, index) =>
          it('returns the error', (done) => {
            sinon.stub(User, 'findByIdAndUpdate').throws(new Error('Type Error'));
            request()
              [method](endpoint)
              .set('authorization', adminToken)
              .send({ ...data, step: VENDOR_STEPS[index] })
              .end((err, res) => {
                expect(res).to.have.status(400);
                expect(res.body.success).to.be.eql(false);
                done();
                User.findByIdAndUpdate.restore();
              });
          }),
        );
      });

      context('with invalid data', () => {
        context('when step is empty', () => {
          it('returns an error', (done) => {
            request()
              [method](endpoint)
              .set('authorization', adminToken)
              .send({ ...data, step: '' })
              .end((err, res) => {
                expect(res).to.have.status(412);
                expect(res.body.success).to.be.eql(false);
                expect(res.body.message).to.be.eql('Validation Error');
                expect(res.body.error).to.be.eql('"Step" is not allowed to be empty');
                done();
              });
          });
        });

        context('when vendor id is empty', () => {
          [...new Array(VENDOR_STEPS.length)].map((_, index) =>
            it('returns an error', (done) => {
              request()
                [method](endpoint)
                .set('authorization', adminToken)
                .send({ vendorId: '', step: VENDOR_STEPS[index] })
                .end((err, res) => {
                  expect(res).to.have.status(412);
                  expect(res.body.success).to.be.eql(false);
                  expect(res.body.message).to.be.eql('Validation Error');
                  expect(res.body.error).to.be.eql('"Vendor id" is not allowed to be empty');
                  done();
                });
            }),
          );
        });
      });
    });

    describe('Update vendor info', () => {
      let vendorToken;
      const vendorId = mongoose.Types.ObjectId();
      const vendorUser = UserFactory.build({
        _id: vendorId,
        role: 2,
        activated: true,
        phone: '08012345678',
        phone2: '09012345678',
        address: AddressFactory.build(),
        vendor: {
          companyName: 'Highrachy Investment Limited',
          directors: [
            {
              name: 'Jane Doe',
              isSignatory: false,
              phone: '08012345678',
            },
          ],
          identification: [
            {
              url: 'https://ballers.ng/tax-filing.png',
              type: 'Tax filing',
            },
          ],
          socialMedia: [
            {
              name: 'Instagram',
              url: 'https://instagram.com/highrachy',
            },
          ],
        },
      });
      const invalidUserId = mongoose.Types.ObjectId();
      const invalidUser = UserFactory.build({ _id: invalidUserId });
      const endpoint = '/api/v1/user/vendor/update';
      const method = 'put';

      const data = {
        phone2: '12345678901',
        address: {
          country: 'Ghana',
          state: 'Accra',
        },
        vendor: {
          bankInfo: {
            accountNumber: '1234567890',
            accountName: 'Highrachy Investment Limited',
            bankName: 'ABC Bank',
          },
          companyLogo: 'https://ballers.ng/logo.png',
          directors: [
            {
              name: 'John Doe',
              isSignatory: false,
              phone: '08012345678',
            },
          ],
          entity: 'Individual',
          identification: [
            {
              url: 'https://ballers.ng/cac-certificate.png',
              type: 'CAC Certificate',
            },
          ],
          redanNumber: '1234567890',
          socialMedia: [
            {
              name: 'Facebook',
              url: 'https://facebook.com/highrachy',
            },
          ],
          taxCertificate: 'tax-certificate',
          website: 'https://highrachy.com/',
        },
      };

      beforeEach(async () => {
        vendorToken = await addUser(vendorUser);
      });

      context('when a valid token is used', () => {
        it('returns updated vendor', (done) => {
          request()
            [method](endpoint)
            .set('authorization', vendorToken)
            .send(data)
            .end((err, res) => {
              expect(res).to.have.status(200);
              expect(res.body.success).to.be.eql(true);
              expect(res.body.message).to.be.eql('Vendor information updated');
              expect(res.body.user._id).to.be.eql(vendorId.toString());
              expect(res.body.user.phone).to.be.eql(vendorUser.phone);
              expect(res.body.user.phone2).to.be.eql(data.phone2);
              expect(res.body.user.address).to.be.eql({
                ...vendorUser.address,
                ...data.address,
              });
              expect(res.body.user.vendor.companyName).to.be.eql(vendorUser.vendor.companyName);
              expect(res.body.user.vendor.companyLogo).to.be.eql(data.vendor.companyLogo);
              expect(res.body.user.vendor.bankInfo).to.be.eql(data.vendor.bankInfo);
              expect(res.body.user.vendor.entity).to.be.eql(data.vendor.entity);
              expect(res.body.user.vendor.taxCertificate).to.be.eql(data.vendor.taxCertificate);
              expect(res.body.user.vendor.socialMedia.length).to.be.eql(2);
              expect(res.body.user.vendor.directors.length).to.be.eql(2);
              done();
            });
        });
      });

      context('updating a single field', () => {
        Object.keys(data).map((field) =>
          it('returns updated vendor', (done) => {
            request()
              [method](endpoint)
              .set('authorization', vendorToken)
              .send({ [field]: data[field] })
              .end((err, res) => {
                expect(res).to.have.status(200);
                expect(res.body.success).to.be.eql(true);
                expect(res.body.message).to.be.eql('Vendor information updated');
                expect(res.body.user._id).to.be.eql(vendorId.toString());
                expect(res.body.user).to.have.property(field);
                done();
              });
          }),
        );
      });

      itReturnsForbiddenForNoToken({
        endpoint,
        method,
        data,
      });

      itReturnsForbiddenForTokenWithInvalidAccess({
        endpoint,
        method,
        user: invalidUser,
        data,
      });

      itReturnsNotFoundForInvalidToken({
        endpoint,
        method,
        user: invalidUser,
        userId: invalidUserId,
        data,
      });

      context('when findByIdAndUpdate returns an error', () => {
        it('returns the error', (done) => {
          sinon.stub(User, 'findByIdAndUpdate').throws(new Error('Type Error'));
          request()
            [method](endpoint)
            .set('authorization', vendorToken)
            .send(data)
            .end((err, res) => {
              expect(res).to.have.status(400);
              expect(res.body.success).to.be.eql(false);
              done();
              User.findByIdAndUpdate.restore();
            });
        });
      });
    });

<<<<<<< HEAD
    describe('Delete director or signatories', () => {
      let vendorToken;
      const signatoryId = mongoose.Types.ObjectId();
      const nonSignatoryId = mongoose.Types.ObjectId();
      const vendorUser = UserFactory.build(
        {
          role: USER_ROLE.VENDOR,
          activated: true,
          vendor: {
            companyName: 'Highrachy Investment Limited',
            directors: [
              {
                _id: nonSignatoryId,
                name: 'Jane Doe',
                isSignatory: false,
                phone: '08012345678',
              },
              {
                _id: signatoryId,
                name: 'Samuel',
                isSignatory: true,
                signature: 'signature.png',
                phone: '08012345678',
              },
              {
                name: 'John',
                isSignatory: false,
                phone: '08012345678',
              },
            ],
          },
        },
        { generateId: true },
      );
      const invalidUser = UserFactory.build({ role: USER_ROLE.ADMIN }, { generateId: true });
      const endpoint = `/api/v1/user/vendor/director/remove/${nonSignatoryId}`;
      const method = 'delete';

      beforeEach(async () => {
        vendorToken = await addUser(vendorUser);
      });

      context('when a valid token is used', () => {
        it('returns deletes director', (done) => {
          request()
            [method](endpoint)
            .set('authorization', vendorToken)
            .end((err, res) => {
              expect(res).to.have.status(200);
              expect(res.body.success).to.be.eql(true);
              expect(res.body.message).to.be.eql('Director removed');
              expect(res.body.user._id).to.be.eql(vendorUser._id.toString());
              expect(res.body.user.vendor.directors.length).to.be.eql(2);
              done();
            });
        });
      });

      context('when id passed is last account signatory', () => {
        it('returns error', (done) => {
          request()
            [method](`/api/v1/user/vendor/director/remove/${signatoryId}`)
            .set('authorization', vendorToken)
            .end((err, res) => {
              expect(res).to.have.status(412);
              expect(res.body.success).to.be.eql(false);
              expect(res.body.message).to.be.eql('Last account signatory cannot be deleted');
=======
    describe('Get one user', () => {
      const invalidUserId = mongoose.Types.ObjectId();
      const testUser = UserFactory.build(
        { role: USER_ROLE.USER, activated: true },
        { generateId: true },
      );
      const method = 'get';
      const endpoint = `/api/v1/user/${testUser._id}`;

      beforeEach(async () => {
        await addUser(testUser);
      });

      context('with a valid token & id', () => {
        it('successfully returns user', (done) => {
          request()
            .get(endpoint)
            .set('authorization', adminToken)
            .end((err, res) => {
              expect(res).to.have.status(200);
              expect(res.body.success).to.be.eql(true);
              expect(res.body.user._id).to.be.eql(testUser._id.toString());
              expect(res.body.user).to.not.have.property('password');
              expect(res.body.user).to.not.have.property('notifications');
>>>>>>> 9e6f9c48
              done();
            });
        });
      });

      itReturnsForbiddenForNoToken({
        endpoint,
        method,
      });

<<<<<<< HEAD
      itReturnsForbiddenForTokenWithInvalidAccess({
        endpoint,
        method,
        user: invalidUser,
      });

      itReturnsNotFoundForInvalidToken({
        endpoint,
        method,
        user: invalidUser,
        userId: invalidUser._id,
      });

      context('when findByIdAndUpdate returns an error', () => {
        it('returns the error', (done) => {
          sinon.stub(User, 'findByIdAndUpdate').throws(new Error('Type Error'));
          request()
            [method](endpoint)
            .set('authorization', vendorToken)
            .end((err, res) => {
              expect(res).to.have.status(400);
              expect(res.body.success).to.be.eql(false);
              done();
              User.findByIdAndUpdate.restore();
            });
        });
      });
    });

    describe('Add director or signatories', () => {
      let vendorToken;
      const vendorUser = UserFactory.build(
        {
          role: USER_ROLE.VENDOR,
          activated: true,
          vendor: {
            companyName: 'Highrachy Investment Limited',
            directors: [
              {
                name: 'Jane Doe',
                isSignatory: false,
                phone: '08012345678',
              },
            ],
          },
        },
        { generateId: true },
      );
      const invalidUser = UserFactory.build({ role: USER_ROLE.ADMIN }, { generateId: true });
      const endpoint = '/api/v1/user/vendor/director/add';
      const method = 'put';

      const data = {
        name: 'Samuel',
        isSignatory: true,
        signature: 'signature.png',
        phone: '08012345678',
      };

      beforeEach(async () => {
        vendorToken = await addUser(vendorUser);
      });

      context('when a valid token is used', () => {
        it('returns updated vendor', (done) => {
          request()
            [method](endpoint)
            .set('authorization', vendorToken)
            .send(data)
            .end((err, res) => {
              expect(res).to.have.status(200);
              expect(res.body.success).to.be.eql(true);
              expect(res.body.message).to.be.eql('Director added');
              expect(res.body.user._id).to.be.eql(vendorUser._id.toString());
              expect(res.body.user.vendor.directors.length).to.be.eql(2);
              done();
            });
        });
      });

      itReturnsForbiddenForNoToken({
        endpoint,
        method,
        data,
      });

      itReturnsForbiddenForTokenWithInvalidAccess({
        endpoint,
        method,
        user: invalidUser,
        data,
      });

      itReturnsNotFoundForInvalidToken({
        endpoint,
        method,
        user: invalidUser,
        userId: invalidUser._id,
        data,
      });

      context('when findByIdAndUpdate returns an error', () => {
        it('returns the error', (done) => {
          sinon.stub(User, 'findByIdAndUpdate').throws(new Error('Type Error'));
          request()
            [method](endpoint)
            .set('authorization', vendorToken)
            .send(data)
            .end((err, res) => {
              expect(res).to.have.status(400);
              expect(res.body.success).to.be.eql(false);
              done();
              User.findByIdAndUpdate.restore();
            });
        });
=======
      itReturnsForbiddenForInvalidToken({
        endpoint,
        method,
        user: regularUser,
        useExistingUser: true,
      });

      itReturnsAnErrorForInvalidToken({
        endpoint,
        method,
        user: adminUser,
        userId: adminUser._id,
        useExistingUser: true,
      });

      context('with an invalid user id', () => {
        it('returns not found', (done) => {
          request()
            .get(`/api/v1/user/${invalidUserId}`)
            .set('authorization', adminToken)
            .end((err, res) => {
              expect(res).to.have.status(404);
              expect(res.body.success).to.be.eql(false);
              done();
            });
        });
      });

      itReturnsAnErrorWhenServiceFails({
        endpoint,
        method,
        user: adminUser,
        model: User,
        modelMethod: 'aggregate',
        useExistingUser: true,
>>>>>>> 9e6f9c48
      });
    });
  });

  describe('Get all users', () => {
    const endpoint = '/api/v1/user/all';
    const dummyUsers = UserFactory.buildList(17);
    const method = 'get';

    beforeEach(async () => {
      await User.insertMany(dummyUsers);
    });

    describe('User pagination', () => {
      itReturnsTheRightPaginationValue({ endpoint, method, user: adminUser });
      itReturnsForbiddenForTokenWithInvalidAccess({ endpoint, method, user: regularUser });
      itReturnsForbiddenForNoToken({ endpoint, method });
      itReturnsAnErrorWhenServiceFails({
        endpoint,
        method,
        user: adminUser,
        model: User,
        modelMethod: 'aggregate',
      });
      itReturnsNotFoundForInvalidToken({
        endpoint,
        method,
        user: adminUser,
        userId: adminUser._id,
      });
    });
  });

  describe('Get all vendors', () => {
    const endpoint = '/api/v1/user/vendor/all';
    const method = 'get';
    const dummyVendors = UserFactory.buildList(18, {
      vendor: { companyName: 'Google', verified: false },
      role: USER_ROLE.VENDOR,
    });

    beforeEach(async () => {
      await User.insertMany(dummyVendors);
    });

    describe('Vendor pagination', () => {
      itReturnsTheRightPaginationValue({ endpoint, method, user: adminUser });
      itReturnsForbiddenForTokenWithInvalidAccess({ endpoint, method, user: regularUser });
      itReturnsForbiddenForNoToken({ endpoint, method });
      itReturnsAnErrorWhenServiceFails({
        endpoint,
        method,
        user: adminUser,
        model: User,
        modelMethod: 'aggregate',
      });
      itReturnsNotFoundForInvalidToken({
        endpoint,
        method,
        user: adminUser,
        userId: adminUser._id,
      });
    });
  });
});<|MERGE_RESOLUTION|>--- conflicted
+++ resolved
@@ -31,14 +31,10 @@
 
 let adminToken;
 let userToken;
-const adminUser = UserFactory.build(
-  { role: USER_ROLE.ADMIN, activated: true },
-  { generateId: true },
-);
-const regularUser = UserFactory.build(
-  { role: USER_ROLE.USER, activated: true },
-  { generateId: true },
-);
+const userId = mongoose.Types.ObjectId();
+const adminId = mongoose.Types.ObjectId();
+const adminUser = UserFactory.build({ _id: adminId, role: USER_ROLE.ADMIN, activated: true });
+const regularUser = UserFactory.build({ _id: userId, role: USER_ROLE.USER, activated: true });
 let sendMailStub;
 const sandbox = sinon.createSandbox();
 
@@ -682,7 +678,7 @@
 
       context('when user is not found', () => {
         beforeEach(async () => {
-          await User.findByIdAndDelete(regularUser._id);
+          await User.findByIdAndDelete(userId);
         });
         it('returns token error', (done) => {
           request()
@@ -1046,21 +1042,21 @@
       );
       const referral = ReferralFactory.build(
         {
-          referrerId: regularUser._id,
+          referrerId: userId,
           reward: { amount: 50000 },
         },
         { generateId: true },
       );
 
       const enquiry = EnquiryFactory.build(
-        { userId: regularUser._id, propertyId: property._id },
+        { userId, propertyId: property._id },
         { generateId: true },
       );
       const offer = OfferFactory.build(
         {
           enquiryId: enquiry._id,
           vendorId: vendor._id,
-          userId: regularUser._id,
+          userId,
           totalAmountPayable: 19000000,
         },
         { generateId: true },
@@ -1068,7 +1064,7 @@
       const transaction = TransactionFactory.build(
         {
           propertyId: property._id,
-          userId: regularUser._id,
+          userId,
           adminId: vendor._id,
           amount: 250000,
         },
@@ -1103,7 +1099,7 @@
           await createOffer(offer);
           await addTransaction(transaction);
           await acceptOffer({
-            userId: regularUser._id,
+            userId,
             offerId: offer._id,
             signature: 'https://ballers.ng/signature.png',
           });
@@ -1157,7 +1153,7 @@
     });
 
     describe('Upgrade User to content editor', () => {
-      const userInfo = { userId: regularUser._id };
+      const userInfo = { userId };
       context('with valid token', () => {
         it('returns a upgraded user', (done) => {
           request()
@@ -1239,7 +1235,7 @@
     });
 
     describe('Downgrade Content editor to user', () => {
-      const userInfo = { userId: regularUser._id };
+      const userInfo = { userId };
       context('with valid token', () => {
         it('returns a upgraded user', (done) => {
           request()
@@ -1365,7 +1361,7 @@
               expect(res.body.success).to.be.eql(true);
               expect(res.body.message).to.be.eql('Vendor verified');
               expect(res.body.vendor.vendor.verified).to.be.eql(true);
-              expect(res.body.vendor.vendor.verifiedBy).to.be.eql(adminUser._id.toString());
+              expect(res.body.vendor.vendor.verifiedBy).to.be.eql(adminId.toString());
               done();
             });
         });
@@ -1488,7 +1484,7 @@
                 );
                 expect(
                   res.body.vendor.vendor.verification[VENDOR_STEPS[index]].verifiedBy,
-                ).to.be.eql(adminUser._id.toString());
+                ).to.be.eql(adminId.toString());
                 done();
               });
           }),
@@ -1608,7 +1604,7 @@
                 ).to.be.eql(data.comment);
                 expect(
                   res.body.vendor.vendor.verification[VENDOR_STEPS[index]].comments[0].addedBy,
-                ).to.be.eql(adminUser._id.toString());
+                ).to.be.eql(adminId.toString());
                 done();
               });
           }),
@@ -1862,7 +1858,6 @@
       });
     });
 
-<<<<<<< HEAD
     describe('Delete director or signatories', () => {
       let vendorToken;
       const signatoryId = mongoose.Types.ObjectId();
@@ -1930,32 +1925,6 @@
               expect(res).to.have.status(412);
               expect(res.body.success).to.be.eql(false);
               expect(res.body.message).to.be.eql('Last account signatory cannot be deleted');
-=======
-    describe('Get one user', () => {
-      const invalidUserId = mongoose.Types.ObjectId();
-      const testUser = UserFactory.build(
-        { role: USER_ROLE.USER, activated: true },
-        { generateId: true },
-      );
-      const method = 'get';
-      const endpoint = `/api/v1/user/${testUser._id}`;
-
-      beforeEach(async () => {
-        await addUser(testUser);
-      });
-
-      context('with a valid token & id', () => {
-        it('successfully returns user', (done) => {
-          request()
-            .get(endpoint)
-            .set('authorization', adminToken)
-            .end((err, res) => {
-              expect(res).to.have.status(200);
-              expect(res.body.success).to.be.eql(true);
-              expect(res.body.user._id).to.be.eql(testUser._id.toString());
-              expect(res.body.user).to.not.have.property('password');
-              expect(res.body.user).to.not.have.property('notifications');
->>>>>>> 9e6f9c48
               done();
             });
         });
@@ -1966,7 +1935,6 @@
         method,
       });
 
-<<<<<<< HEAD
       itReturnsForbiddenForTokenWithInvalidAccess({
         endpoint,
         method,
@@ -2082,15 +2050,51 @@
               User.findByIdAndUpdate.restore();
             });
         });
-=======
-      itReturnsForbiddenForInvalidToken({
+      });
+    });
+
+    describe('Get one user', () => {
+      const invalidUserId = mongoose.Types.ObjectId();
+      const testUser = UserFactory.build(
+        { role: USER_ROLE.USER, activated: true },
+        { generateId: true },
+      );
+      const method = 'get';
+      const endpoint = `/api/v1/user/${testUser._id}`;
+
+      beforeEach(async () => {
+        await addUser(testUser);
+      });
+
+      context('with a valid token & id', () => {
+        it('successfully returns user', (done) => {
+          request()
+            .get(endpoint)
+            .set('authorization', adminToken)
+            .end((err, res) => {
+              expect(res).to.have.status(200);
+              expect(res.body.success).to.be.eql(true);
+              expect(res.body.user._id).to.be.eql(testUser._id.toString());
+              expect(res.body.user).to.not.have.property('password');
+              expect(res.body.user).to.not.have.property('notifications');
+              done();
+            });
+        });
+      });
+
+      itReturnsForbiddenForNoToken({
+        endpoint,
+        method,
+      });
+
+      itReturnsForbiddenForTokenWithInvalidAccess({
         endpoint,
         method,
         user: regularUser,
         useExistingUser: true,
       });
 
-      itReturnsAnErrorForInvalidToken({
+      itReturnsNotFoundForInvalidToken({
         endpoint,
         method,
         user: adminUser,
@@ -2118,7 +2122,6 @@
         model: User,
         modelMethod: 'aggregate',
         useExistingUser: true,
->>>>>>> 9e6f9c48
       });
     });
   });
@@ -2147,7 +2150,7 @@
         endpoint,
         method,
         user: adminUser,
-        userId: adminUser._id,
+        userId: adminId,
       });
     });
   });
@@ -2179,7 +2182,7 @@
         endpoint,
         method,
         user: adminUser,
-        userId: adminUser._id,
+        userId: adminId,
       });
     });
   });
