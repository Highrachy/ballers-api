import bcrypt from 'bcryptjs';
import mongoose from 'mongoose';
import { expect, request, sinon, useDatabase } from '../config';
import User from '../../server/models/user.model';
import { addUser } from '../../server/services/user.service';
import { addProperty } from '../../server/services/property.service';
import UserFactory from '../factories/user.factory';
import PropertyFactory from '../factories/property.factory';
import * as MailService from '../../server/services/mailer.service';
import EMAIL_CONTENT from '../../mailer';

useDatabase();

let sendMailSpy;
const sandbox = sinon.createSandbox();
beforeEach(() => {
  sendMailSpy = sandbox.spy(MailService, 'sendMail');
});

afterEach(() => {
  sandbox.restore();
});

describe('Register Route', () => {
  context('with valid data', () => {
    it('returns successful token', (done) => {
      const user = UserFactory.build({ email: 'myemail@mail.com' });
      request()
        .post('/api/v1/user/register')
        .send(user)
        .end((err, res) => {
          expect(res).to.have.status(201);
          expect(res.body.success).to.be.eql(true);
          expect(res.body.message).to.be.eql('User registered');
          expect(res.body).to.have.property('token');
          expect(sendMailSpy.callCount).to.eq(1);
          expect(sendMailSpy).to.have.be.calledWith(EMAIL_CONTENT.ACTIVATE_YOUR_ACCOUNT, user, {
            link: `http://ballers.ng/activate?token=${res.body.token}`,
          });
          done();
        });
    });
  });
  context('when email exists in the db', () => {
    const user = UserFactory.build({ email: 'myemail@mail.com' });
    before(async () => {
      await User.create(user);
    });
    it('returns error for an existing email', (done) => {
      request()
        .post('/api/v1/user/register')
        .send(user)
        .end((err, res) => {
          expect(res).to.have.status(412);
          expect(res.body.success).to.be.eql(false);
          expect(res.body.message).to.be.eql('Email is linked to another account');
          expect(res.body.error).to.be.eql('Email is linked to another account');
          expect(sendMailSpy.callCount).to.eq(0);
          done();
        });
    });
  });

  context('with invalid data', () => {
    context('when firstName is empty', () => {
      it('returns an error', (done) => {
        const user = UserFactory.build({ firstName: '' });
        request()
          .post('/api/v1/user/register')
          .send(user)
          .end((err, res) => {
            expect(res).to.have.status(412);
            expect(res.body.success).to.be.eql(false);
            expect(res.body.message).to.be.eql('Validation Error');
            expect(res.body.error).to.be.eql('"First Name" is not allowed to be empty');
            expect(sendMailSpy.callCount).to.eq(0);
            done();
          });
      });
    });

    context('when lastName is empty', () => {
      it('returns an error', (done) => {
        const user = UserFactory.build({ lastName: '' });
        request()
          .post('/api/v1/user/register')
          .send(user)
          .end((err, res) => {
            expect(res).to.have.status(412);
            expect(res.body.success).to.be.eql(false);
            expect(res.body.message).to.be.eql('Validation Error');
            expect(res.body.error).to.be.eql('"Last Name" is not allowed to be empty');
            expect(sendMailSpy.callCount).to.eq(0);
            done();
          });
      });
    });

    context('when email is empty', () => {
      it('returns an error', (done) => {
        const user = UserFactory.build({ email: '' });
        request()
          .post('/api/v1/user/register')
          .send(user)
          .end((err, res) => {
            expect(res).to.have.status(412);
            expect(res.body.success).to.be.eql(false);
            expect(res.body.message).to.be.eql('Validation Error');
            expect(res.body.error).to.be.eql('"Email Address" is not allowed to be empty');
            expect(sendMailSpy.callCount).to.eq(0);
            done();
          });
      });
    });

    context('with invalid email address', () => {
      it('returns an error', (done) => {
        const user = UserFactory.build({ email: 'wrong-email' });
        request()
          .post('/api/v1/user/register')
          .send(user)
          .end((err, res) => {
            expect(res).to.have.status(412);
            expect(res.body.success).to.be.eql(false);
            expect(res.body.message).to.be.eql('Validation Error');
            expect(res.body.error).to.be.eql('"Email Address" must be a valid email');
            expect(sendMailSpy.callCount).to.eq(0);
            done();
          });
      });
    });

    context('when password is empty', () => {
      it('returns an error', (done) => {
        const user = UserFactory.build({ password: '' });
        request()
          .post('/api/v1/user/register')
          .send(user)
          .end((err, res) => {
            expect(res).to.have.status(412);
            expect(res.body.success).to.be.eql(false);
            expect(res.body.message).to.be.eql('Validation Error');
            expect(res.body.error).to.be.eql('"Password" is not allowed to be empty');
            expect(sendMailSpy.callCount).to.eq(0);
            done();
          });
      });
    });

    context('when password is weak', () => {
      it('returns an error', (done) => {
        const user = UserFactory.build({ password: '123' });
        request()
          .post('/api/v1/user/register')
          .send(user)
          .end((err, res) => {
            expect(res).to.have.status(412);
            expect(res.body.success).to.be.eql(false);
            expect(res.body.message).to.be.eql('Validation Error');
            expect(res.body.error).to.be.eql(
              '"Password" length must be at least 6 characters long',
            );
            expect(sendMailSpy.callCount).to.eq(0);
            done();
          });
      });
    });

    context('when confirm password is empty', () => {
      it('returns an error', (done) => {
        const user = UserFactory.build({ confirmPassword: '' });
        request()
          .post('/api/v1/user/register')
          .send(user)
          .end((err, res) => {
            expect(res).to.have.status(412);
            expect(res.body.success).to.be.eql(false);
            expect(res.body.message).to.be.eql('Validation Error');
            expect(res.body.error).to.be.eql('Password does not match');
            expect(sendMailSpy.callCount).to.eq(0);
            done();
          });
      });
    });

    context('when confirm password is not equal to password', () => {
      it('returns an error', (done) => {
        const user = UserFactory.build({ password: '123456', confirmPassword: '000000' });
        request()
          .post('/api/v1/user/register')
          .send(user)
          .end((err, res) => {
            expect(res).to.have.status(412);
            expect(res.body.success).to.be.eql(false);
            expect(res.body.message).to.be.eql('Validation Error');
            expect(res.body.error).to.be.eql('Password does not match');
            expect(sendMailSpy.callCount).to.eq(0);
            done();
          });
      });
    });
  });

  context('when phone number is empty', () => {
    it('registers the user', (done) => {
      const user = UserFactory.build({ phone: '' });
      request()
        .post('/api/v1/user/register')
        .send(user)
        .end((err, res) => {
          expect(res).to.have.status(201);
          expect(res.body.success).to.be.eql(true);
          expect(res.body.message).to.be.eql('User registered');
          expect(res.body).to.have.property('token');
          expect(sendMailSpy.callCount).to.eq(1);
          done();
        });
    });
  });

  context('when phone number is not given', () => {
    it('returns an error', (done) => {
      const user = UserFactory.build();
      delete user.phone;
      request()
        .post('/api/v1/user/register')
        .send(user)
        .end((err, res) => {
          expect(res).to.have.status(201);
          expect(res.body.success).to.be.eql(true);
          expect(res.body.message).to.be.eql('User registered');
          expect(res.body).to.have.property('token');
          expect(sendMailSpy.callCount).to.eq(1);
          done();
        });
    });
  });
});

describe('Login Route', () => {
  describe('when the user has been activated', () => {
    const userLogin = { email: 'myemail@mail.com', password: '123456' };
    const user = UserFactory.build({ ...userLogin, activated: true });
    beforeEach(async () => {
      await addUser(user);
    });

    context('with valid data', () => {
      it('returns successful payload', (done) => {
        request()
          .post('/api/v1/user/login')
          .send(userLogin)
          .end((err, res) => {
            expect(res).to.have.status(200);
            expect(res.body.success).to.be.eql(true);
            expect(res.body.message).to.be.eql('Login successful');
            expect(res.body.user.firstName).to.be.eql(user.firstName);
            expect(res.body.user.lastName).to.be.eql(user.lastName);
            expect(res.body.user.email).to.be.eql(user.email);
            expect(res.body.user).to.have.property('token');
            done();
          });
      });
    });

    context('with empty email', () => {
      it('returns error', (done) => {
        request()
          .post('/api/v1/user/login')
          .send({ ...userLogin, email: '' })
          .end((err, res) => {
            expect(res).to.have.status(412);
            expect(res.body.success).to.be.eql(false);
            expect(res.body.message).to.be.eql('Validation Error');
            expect(res.body.error).to.be.eql('"Email Address" is not allowed to be empty');
            done();
          });
      });
    });

    context('with empty password', () => {
      it('returns error', (done) => {
        request()
          .post('/api/v1/user/login')
          .send({ ...userLogin, password: '' })
          .end((err, res) => {
            expect(res).to.have.status(412);
            expect(res.body.success).to.be.eql(false);
            expect(res.body.message).to.be.eql('Validation Error');
            expect(res.body.error).to.be.eql('"Password" is not allowed to be empty');
            done();
          });
      });
    });

    context('when login service returns an error', () => {
      it('returns the error', (done) => {
        sinon.stub(User, 'findOne').throws(new Error('Type Error'));
        request()
          .post('/api/v1/user/login')
          .send(userLogin)
          .end((err, res) => {
            expect(res).to.have.status(500);
            expect(res.body.success).to.be.eql(false);
            done();
            User.findOne.restore();
          });
      });
    });

    context('when compare error returns an error', () => {
      it('returns the error', (done) => {
        sinon.stub(bcrypt, 'compare').throws(new Error('testing'));
        request()
          .post('/api/v1/user/login')
          .send(userLogin)
          .end((err, res) => {
            expect(res).to.have.status(500);
            expect(res.body.success).to.be.eql(false);
            done();
            bcrypt.compare.restore();
          });
      });
    });
  });

  describe('when the user has not activated', () => {
    const userLogin = { email: 'myemail@mail.com', password: '123456' };
    const user = UserFactory.build({ ...userLogin, activated: false });
    beforeEach(async () => {
      await addUser(user);
    });

    context('with valid data', () => {
      it('returns successful payload', (done) => {
        request()
          .post('/api/v1/user/login')
          .send(userLogin)
          .end((err, res) => {
            expect(res).to.have.status(401);
            expect(res.body.success).to.be.eql(false);
            expect(res.body.message).to.be.eql('Your account needs to be activated.');
            expect(res.body.error).to.be.eql('Your account needs to be activated.');
            done();
          });
      });
    });
  });
});

describe('Activate User Route', () => {
  let token;
  const user = UserFactory.build({ activated: false });

  beforeEach(async () => {
    token = await addUser(user);
  });
  context('with a valid token', () => {
    it('returns successful payload', (done) => {
      request()
        .get(`/api/v1/user/activate?token=${token}`)
        .end((err, res) => {
          expect(res).to.have.status(200);
          expect(res.body.success).to.be.eql(true);
          expect(res.body.user.firstName).to.be.eql(user.firstName);
          expect(res.body.user.lastName).to.be.eql(user.lastName);
          expect(res.body.user.email).to.be.eql(user.email);
          expect(res.body.user.activated).to.be.eql(true);
          expect(res.body.user.token).to.be.eql(token);
          expect(res.body.user).to.have.property('activationDate');
          done();
        });
    });
  });

  context('with an invalid token', () => {
    it('returns successful payload', (done) => {
      request()
        .get(`/api/v1/user/activate?token=${token}1234a56`)
        .end((err, res) => {
          expect(res).to.have.status(404);
          expect(res.body.success).to.be.eql(false);
          done();
        });
    });
  });
});

describe('Generate a Password Reset Link', () => {
  const email = 'myemail@mail.com';
  const user = UserFactory.build({ email });

  beforeEach(async () => {
    await addUser(user);
  });

  context('with a valid token', () => {
    it('returns successful payload', (done) => {
      request()
        .post('/api/v1/user/reset-password')
        .send({ email })
        .end((err, res) => {
          expect(res).to.have.status(200);
          expect(res.body.success).to.be.eql(true);
          expect(res.body.message).to.be.eql(
            'A password reset link has been sent to your email account',
          );
          expect(sendMailSpy.callCount).to.eq(1);
          expect(sendMailSpy).to.have.be.calledWith(EMAIL_CONTENT.RESET_PASSWORD_LINK);
          done();
        });
    });
  });

  context('with an invalid email', () => {
    it('returns successful payload', (done) => {
      request()
        .post('/api/v1/user/reset-password')
        .send({ email: 'invalid@email.com' })
        .end((err, res) => {
          expect(res).to.have.status(404);
          expect(res.body.success).to.be.eql(false);
          expect(res.body.message).to.be.eql('Your email address is not found.');
          expect(res.body.error).to.be.eql('Your email address is not found.');
          expect(sendMailSpy.callCount).to.eq(0);
          done();
        });
    });
  });
});

describe('Change Password from Reset Link', () => {
  let token;
  const password = '123@ABC';
  const confirmPassword = '123@ABC';
  const user = UserFactory.build();

  beforeEach(async () => {
    token = await addUser(user);
  });

  context('with a valid token', () => {
    it('returns successful payload', (done) => {
      request()
        .post(`/api/v1/user/change-password/${token}`)
        .send({ password, confirmPassword })
        .end((err, res) => {
          expect(res).to.have.status(200);
          expect(res.body.success).to.be.eql(true);
          expect(res.body.message).to.be.eql('Your password has been successfully changed');
          expect(sendMailSpy.callCount).to.eq(1);
          expect(sendMailSpy).to.have.be.calledWith(EMAIL_CONTENT.CHANGE_PASSWORD);
          done();
        });
    });
  });

  context('when password is empty', () => {
    it('returns an error', (done) => {
      request()
        .post(`/api/v1/user/change-password/${token}`)
        .send({ password: '', confirmPassword })
        .end((err, res) => {
          expect(res).to.have.status(412);
          expect(res.body.success).to.be.eql(false);
          expect(res.body.message).to.be.eql('Validation Error');
          expect(res.body.error).to.be.eql('"Password" is not allowed to be empty');
          expect(sendMailSpy.callCount).to.eq(0);
          done();
        });
    });
  });

  context('when password is weak', () => {
    it('returns an error', (done) => {
      request()
        .post(`/api/v1/user/change-password/${token}`)
        .send({ password: '123', confirmPassword })
        .end((err, res) => {
          expect(res).to.have.status(412);
          expect(res.body.success).to.be.eql(false);
          expect(res.body.message).to.be.eql('Validation Error');
          expect(res.body.error).to.be.eql('"Password" length must be at least 6 characters long');
          expect(sendMailSpy.callCount).to.eq(0);
          done();
        });
    });
  });

  context('when confirm password is empty', () => {
    it('returns an error', (done) => {
      request()
        .post(`/api/v1/user/change-password/${token}`)
        .send({ password, confirmPassword: '' })
        .end((err, res) => {
          expect(res).to.have.status(412);
          expect(res.body.success).to.be.eql(false);
          expect(res.body.message).to.be.eql('Validation Error');
          expect(res.body.error).to.be.eql('Password does not match');
          expect(sendMailSpy.callCount).to.eq(0);
          done();
        });
    });
  });

  context('when confirm password is not equal to password', () => {
    it('returns an error', (done) => {
      request()
        .post(`/api/v1/user/change-password/${token}`)
        .send({ password, confirmPassword: '000000' })
        .end((err, res) => {
          expect(res).to.have.status(412);
          expect(res.body.success).to.be.eql(false);
          expect(res.body.message).to.be.eql('Validation Error');
          expect(res.body.error).to.be.eql('Password does not match');
          expect(sendMailSpy.callCount).to.eq(0);
          done();
        });
    });
  });

  context('with invalid token', () => {
    it('returns an error', (done) => {
      request()
        .post(`/api/v1/user/change-password/123456`)
        .send({ password, confirmPassword })
        .end((err, res) => {
          expect(res).to.have.status(404);
          expect(res.body.success).to.be.eql(false);
          expect(res.body.message).to.be.eql('User not found');
          expect(sendMailSpy.callCount).to.eq(0);
          done();
        });
    });
  });
});

describe('Current User', () => {
  let token;
  const user = UserFactory.build();

  beforeEach(async () => {
    token = await addUser(user);
  });

  context('with no token', () => {
    it('returns a forbidden error', (done) => {
      request()
        .get('/api/v1/user/who-am-i')
        .end((err, res) => {
          expect(res).to.have.status(403);
          expect(res.body.success).to.be.eql(false);
          expect(res.body.message).to.be.eql('Token needed to access resources');
          done();
        });
    });
  });

  context('with invalid token', () => {
    it('returns an authorization error', (done) => {
      request()
        .get('/api/v1/user/who-am-i')
        .set('authorization', 'invalid-token')
        .end((err, res) => {
          expect(res).to.have.status(401);
          expect(res.body.success).to.be.eql(false);
          expect(res.body.message).to.be.eql('Authentication Failed');
          done();
        });
    });
  });

  context('with valid token', () => {
    it('returns a valid user', (done) => {
      request()
        .get('/api/v1/user/who-am-i')
        .set('authorization', token)
        .end((err, res) => {
          expect(res).to.have.status(200);
          expect(res.body.success).to.be.eql(true);
          expect(res.body.user.firstName).to.be.eql(user.firstName);
          expect(res.body.user.lastName).to.be.eql(user.lastName);
          expect(res.body.user.email).to.be.eql(user.email);
          expect(res.body.user).to.not.have.property('password');
          done();
        });
    });
  });

  context('when user is not found', () => {
    beforeEach(async () => {
      await User.deleteOne({ firstName: user.firstName });
    });
    it('returns token error', (done) => {
      request()
        .get('/api/v1/user/who-am-i')
        .set('authorization', token)
        .end((err, res) => {
          expect(res).to.have.status(404);
          expect(res.body.success).to.be.eql(false);
          expect(res.body.message).to.be.eql('Invalid token');
          done();
        });
    });
  });
});

describe('Update User route', () => {
  let token;
  const user = UserFactory.build();

  beforeEach(async () => {
    token = await addUser(user);
  });

  const newUser = {
    firstName: 'John',
    lastName: 'Doe',
    phone: '08012345678',
  };

  context('with valid token', () => {
    it('returns a updated user', (done) => {
      request()
        .put('/api/v1/user/update')
        .set('authorization', token)
        .send(newUser)
        .end((err, res) => {
          expect(res).to.have.status(200);
          expect(res.body.success).to.be.eql(true);
          expect(res.body).to.have.property('user');
          expect(res.body.user.firstName).to.be.eql(newUser.firstName);
          expect(res.body.user.lastName).to.be.eql(newUser.lastName);
          expect(res.body.user.phone).to.be.eql(newUser.phone);
          done();
        });
    });
  });

  context('without token', () => {
    it('returns error', (done) => {
      request()
        .put('/api/v1/user/update')
        .send(newUser)
        .end((err, res) => {
          expect(res).to.have.status(403);
          expect(res.body.success).to.be.eql(false);
          expect(res.body.message).to.be.eql('Token needed to access resources');
          done();
        });
    });
  });

  context('with invalid updated user', () => {
    it('returns a updated user', (done) => {
      request()
        .put('/api/v1/user/update')
        .set('authorization', token)
        .end((err, res) => {
          expect(res).to.have.status(412);
          expect(res.body.success).to.be.eql(false);
          expect(res.body.message).to.be.eql('Validation Error');
          done();
        });
    });
  });

  context('when update service returns an error', () => {
    it('returns the error', (done) => {
      sinon.stub(User, 'findOneAndUpdate').throws(new Error('Type Error'));
      request()
        .put('/api/v1/user/update')
        .set('authorization', token)
        .send(newUser)
        .end((err, res) => {
          expect(res).to.have.status(400);
          expect(res.body.success).to.be.eql(false);
          done();
          User.findOneAndUpdate.restore();
        });
    });
  });
<<<<<<< HEAD
});

describe('Assign property route', () => {
  let adminToken;
  let userToken;
  const _id = mongoose.Types.ObjectId();
  const propertyId = mongoose.Types.ObjectId();
  const property = PropertyFactory.build({ _id: propertyId, addedBy: _id, updatedBy: _id });
  const adminUser = UserFactory.build({ _id, role: 0, activated: true });
  const regualarUser = UserFactory.build({ role: 1, activated: true });

  beforeEach(async () => {
    adminToken = await addUser(adminUser);
    userToken = await addUser(regualarUser);
    await addProperty(property);
  });

  const toAssign = {
    userId: _id,
    propertyId,
  };

  context('with admin token', () => {
    it('returns property assigned', (done) => {
      request()
        .post('/api/v1/user/assign-property')
        .set('authorization', adminToken)
        .send(toAssign)
        .end((err, res) => {
          expect(res).to.have.status(200);
          expect(res.body.success).to.be.eql(true);
          expect(res.body.message).to.be.eql('Property assigned');
          done();
        });
    });
  });

  context('with user access token', () => {
    it('returns a updated user', (done) => {
      request()
        .post('/api/v1/user/assign-property')
        .set('authorization', userToken)
        .send(toAssign)
        .end((err, res) => {
          expect(res).to.have.status(403);
          expect(res.body.success).to.be.eql(false);
          expect(res.body.message).to.be.eql('You are not permitted to perform this action');
          done();
        });
    });
  });

  context('without token', () => {
    it('returns error', (done) => {
      request()
        .post('/api/v1/user/assign-property')
        .send(toAssign)
        .end((err, res) => {
          expect(res).to.have.status(403);
          expect(res.body.success).to.be.eql(false);
          expect(res.body.message).to.be.eql('Token needed to access resources');
          done();
        });
    });
  });

  context('with invalid updated user', () => {
    it('returns a updated user', (done) => {
      request()
        .post('/api/v1/user/assign-property')
        .set('authorization', adminToken)
        .end((err, res) => {
          expect(res).to.have.status(412);
          expect(res.body.success).to.be.eql(false);
          expect(res.body.message).to.be.eql('Validation Error');
          done();
        });
    });
  });

  context('when assignPropertyToUser service returns an error', () => {
    it('returns the error', (done) => {
      sinon.stub(User, 'findByIdAndUpdate').throws(new Error('Type Error'));
      request()
        .post('/api/v1/user/assign-property')
        .set('authorization', adminToken)
        .send(toAssign)
        .end((err, res) => {
          expect(res).to.have.status(400);
          expect(res.body.success).to.be.eql(false);
          done();
          User.findByIdAndUpdate.restore();
        });
    });
  });
});

describe('Get Owned Properties route', () => {
  let adminToken;
  let userToken;
  const _id = mongoose.Types.ObjectId();
  const propertyId = mongoose.Types.ObjectId();
  const property = PropertyFactory.build({ _id: propertyId, addedBy: _id, updatedBy: _id });
  const adminUser = UserFactory.build({ _id, role: 0, activated: true });
  const regualarUser = UserFactory.build({ role: 1, activated: true });

  beforeEach(async () => {
    adminToken = await addUser(adminUser);
    userToken = await addUser(regualarUser);
    await addProperty(property);
  });

  context('with admin token', () => {
    it('returns property assigned', (done) => {
      request()
        .get('/api/v1/user/my-properties')
        .set('authorization', adminToken)
        .end((err, res) => {
          expect(res).to.have.status(200);
          expect(res.body.success).to.be.eql(true);
          expect(res.body.message).to.be.eql('Properties found');
          done();
        });
    });
  });

  context('with user access token', () => {
    it('returns a updated user', (done) => {
      request()
        .get('/api/v1/user/my-properties')
        .set('authorization', userToken)
        .end((err, res) => {
          expect(res).to.have.status(200);
          expect(res.body.success).to.be.eql(true);
          expect(res.body.message).to.be.eql('Properties found');
          done();
        });
    });
  });

  context('without token', () => {
    it('returns error', (done) => {
      request()
        .get('/api/v1/user/my-properties')
        .end((err, res) => {
          expect(res).to.have.status(403);
          expect(res.body.success).to.be.eql(false);
          expect(res.body.message).to.be.eql('Token needed to access resources');
          done();
        });
    });
  });

  context('when getAllUserProperties service returns an error', () => {
    it('returns the error', (done) => {
      sinon.stub(User, 'aggregate').throws(new Error('Type Error'));
      request()
        .get('/api/v1/user/my-properties')
        .set('authorization', adminToken)
        .end((err, res) => {
          expect(res).to.have.status(500);
          done();
          User.aggregate.restore();
        });
=======

  context('with invalid data', () => {
    context('when first name is empty', () => {
      it('returns an error', (done) => {
        const invalidUser = UserFactory.build({ firstName: '' });
        request()
          .put('/api/v1/user/update')
          .set('authorization', token)
          .send(invalidUser)
          .end((err, res) => {
            expect(res).to.have.status(412);
            expect(res.body.success).to.be.eql(false);
            expect(res.body.message).to.be.eql('Validation Error');
            expect(res.body.error).to.be.eql('"First Name" is not allowed to be empty');
            done();
          });
      });
    });

    context('when preferences house type is empty', () => {
      it('returns an error', (done) => {
        const invalidUser = UserFactory.build({ preferences: { houseType: '' } });
        request()
          .put('/api/v1/user/update')
          .set('authorization', token)
          .send(invalidUser)
          .end((err, res) => {
            expect(res).to.have.status(412);
            expect(res.body.success).to.be.eql(false);
            expect(res.body.message).to.be.eql('Validation Error');
            expect(res.body.error).to.be.eql('"Property House Type" is not allowed to be empty');
            done();
          });
      });
    });
    context('when preferences location is empty', () => {
      it('returns an error', (done) => {
        const invalidUser = UserFactory.build({ preferences: { location: '' } });
        request()
          .put('/api/v1/user/update')
          .set('authorization', token)
          .send(invalidUser)
          .end((err, res) => {
            expect(res).to.have.status(412);
            expect(res.body.success).to.be.eql(false);
            expect(res.body.message).to.be.eql('Validation Error');
            expect(res.body.error).to.be.eql('"Property Location" is not allowed to be empty');
            done();
          });
      });
    });
    context('when preferences max price is empty', () => {
      it('returns an error', (done) => {
        const invalidUser = UserFactory.build({ preferences: { maxPrice: '' } });
        request()
          .put('/api/v1/user/update')
          .set('authorization', token)
          .send(invalidUser)
          .end((err, res) => {
            expect(res).to.have.status(412);
            expect(res.body.success).to.be.eql(false);
            expect(res.body.message).to.be.eql('Validation Error');
            expect(res.body.error).to.be.eql('"Property Maximum Price" must be a number');
            done();
          });
      });
    });
    context('when preferences min price is empty', () => {
      it('returns an error', (done) => {
        const invalidUser = UserFactory.build({ preferences: { minPrice: '' } });
        request()
          .put('/api/v1/user/update')
          .set('authorization', token)
          .send(invalidUser)
          .end((err, res) => {
            expect(res).to.have.status(412);
            expect(res.body.success).to.be.eql(false);
            expect(res.body.message).to.be.eql('Validation Error');
            expect(res.body.error).to.be.eql('"Property Minimum Price" must be a number');
            done();
          });
      });
    });
  });
});

describe('Get all users', () => {
  describe('when users exist in db', () => {
    let adminToken;
    let userToken;
    const _id = mongoose.Types.ObjectId();
    const adminUser = UserFactory.build({ _id, role: 0, activated: true });
    const regualarUser = UserFactory.build({ role: 1, activated: true });

    beforeEach(async () => {
      adminToken = await addUser(adminUser);
      userToken = await addUser(regualarUser);
    });

    context('with a valid token & id', () => {
      it('returns successful payload', (done) => {
        request()
          .get('/api/v1/user/all')
          .set('authorization', adminToken)
          .end((err, res) => {
            expect(res).to.have.status(200);
            expect(res.body.success).to.be.eql(true);
            expect(res.body).to.have.property('users');
            expect(res.body.users[0]).to.have.property('assignedProperties');
            done();
          });
      });
    });

    context('with a user access token', () => {
      it('returns successful payload', (done) => {
        request()
          .get('/api/v1/user/all')
          .set('authorization', userToken)
          .end((err, res) => {
            expect(res).to.have.status(403);
            expect(res.body.success).to.be.eql(false);
            expect(res.body.message).to.be.eql('You are not permitted to perform this action');
            done();
          });
      });
    });

    context('without token', () => {
      it('returns error', (done) => {
        request()
          .get('/api/v1/user/all')
          .end((err, res) => {
            expect(res).to.have.status(403);
            expect(res.body.success).to.be.eql(false);
            expect(res.body.message).to.be.eql('Token needed to access resources');
            done();
          });
      });
    });

    context('when token is invalid', () => {
      beforeEach(async () => {
        await User.findByIdAndDelete(_id);
      });
      it('returns token error', (done) => {
        request()
          .get('/api/v1/user/all')
          .set('authorization', adminToken)
          .end((err, res) => {
            expect(res).to.have.status(404);
            expect(res.body.success).to.be.eql(false);
            expect(res.body.message).to.be.eql('Invalid token');
            done();
          });
      });
    });

    context('when getAllRegisteredUsers service fails', () => {
      it('returns the error', (done) => {
        sinon.stub(User, 'aggregate').throws(new Error('Type Error'));
        request()
          .get('/api/v1/user/all')
          .set('authorization', adminToken)
          .end((err, res) => {
            expect(res).to.have.status(500);
            done();
            User.aggregate.restore();
          });
      });
>>>>>>> 0f12a1b2
    });
  });
});<|MERGE_RESOLUTION|>--- conflicted
+++ resolved
@@ -680,7 +680,178 @@
         });
     });
   });
-<<<<<<< HEAD
+
+  context('with invalid data', () => {
+    context('when first name is empty', () => {
+      it('returns an error', (done) => {
+        const invalidUser = UserFactory.build({ firstName: '' });
+        request()
+          .put('/api/v1/user/update')
+          .set('authorization', token)
+          .send(invalidUser)
+          .end((err, res) => {
+            expect(res).to.have.status(412);
+            expect(res.body.success).to.be.eql(false);
+            expect(res.body.message).to.be.eql('Validation Error');
+            expect(res.body.error).to.be.eql('"First Name" is not allowed to be empty');
+            done();
+          });
+      });
+    });
+
+    context('when preferences house type is empty', () => {
+      it('returns an error', (done) => {
+        const invalidUser = UserFactory.build({ preferences: { houseType: '' } });
+        request()
+          .put('/api/v1/user/update')
+          .set('authorization', token)
+          .send(invalidUser)
+          .end((err, res) => {
+            expect(res).to.have.status(412);
+            expect(res.body.success).to.be.eql(false);
+            expect(res.body.message).to.be.eql('Validation Error');
+            expect(res.body.error).to.be.eql('"Property House Type" is not allowed to be empty');
+            done();
+          });
+      });
+    });
+    context('when preferences location is empty', () => {
+      it('returns an error', (done) => {
+        const invalidUser = UserFactory.build({ preferences: { location: '' } });
+        request()
+          .put('/api/v1/user/update')
+          .set('authorization', token)
+          .send(invalidUser)
+          .end((err, res) => {
+            expect(res).to.have.status(412);
+            expect(res.body.success).to.be.eql(false);
+            expect(res.body.message).to.be.eql('Validation Error');
+            expect(res.body.error).to.be.eql('"Property Location" is not allowed to be empty');
+            done();
+          });
+      });
+    });
+    context('when preferences max price is empty', () => {
+      it('returns an error', (done) => {
+        const invalidUser = UserFactory.build({ preferences: { maxPrice: '' } });
+        request()
+          .put('/api/v1/user/update')
+          .set('authorization', token)
+          .send(invalidUser)
+          .end((err, res) => {
+            expect(res).to.have.status(412);
+            expect(res.body.success).to.be.eql(false);
+            expect(res.body.message).to.be.eql('Validation Error');
+            expect(res.body.error).to.be.eql('"Property Maximum Price" must be a number');
+            done();
+          });
+      });
+    });
+    context('when preferences min price is empty', () => {
+      it('returns an error', (done) => {
+        const invalidUser = UserFactory.build({ preferences: { minPrice: '' } });
+        request()
+          .put('/api/v1/user/update')
+          .set('authorization', token)
+          .send(invalidUser)
+          .end((err, res) => {
+            expect(res).to.have.status(412);
+            expect(res.body.success).to.be.eql(false);
+            expect(res.body.message).to.be.eql('Validation Error');
+            expect(res.body.error).to.be.eql('"Property Minimum Price" must be a number');
+            done();
+          });
+      });
+    });
+  });
+});
+
+describe('Get all users', () => {
+  describe('when users exist in db', () => {
+    let adminToken;
+    let userToken;
+    const _id = mongoose.Types.ObjectId();
+    const adminUser = UserFactory.build({ _id, role: 0, activated: true });
+    const regualarUser = UserFactory.build({ role: 1, activated: true });
+
+    beforeEach(async () => {
+      adminToken = await addUser(adminUser);
+      userToken = await addUser(regualarUser);
+    });
+
+    context('with a valid token & id', () => {
+      it('returns successful payload', (done) => {
+        request()
+          .get('/api/v1/user/all')
+          .set('authorization', adminToken)
+          .end((err, res) => {
+            expect(res).to.have.status(200);
+            expect(res.body.success).to.be.eql(true);
+            expect(res.body).to.have.property('users');
+            expect(res.body.users[0]).to.have.property('assignedProperties');
+            done();
+          });
+      });
+    });
+
+    context('with a user access token', () => {
+      it('returns successful payload', (done) => {
+        request()
+          .get('/api/v1/user/all')
+          .set('authorization', userToken)
+          .end((err, res) => {
+            expect(res).to.have.status(403);
+            expect(res.body.success).to.be.eql(false);
+            expect(res.body.message).to.be.eql('You are not permitted to perform this action');
+            done();
+          });
+      });
+    });
+
+    context('without token', () => {
+      it('returns error', (done) => {
+        request()
+          .get('/api/v1/user/all')
+          .end((err, res) => {
+            expect(res).to.have.status(403);
+            expect(res.body.success).to.be.eql(false);
+            expect(res.body.message).to.be.eql('Token needed to access resources');
+            done();
+          });
+      });
+    });
+
+    context('when token is invalid', () => {
+      beforeEach(async () => {
+        await User.findByIdAndDelete(_id);
+      });
+      it('returns token error', (done) => {
+        request()
+          .get('/api/v1/user/all')
+          .set('authorization', adminToken)
+          .end((err, res) => {
+            expect(res).to.have.status(404);
+            expect(res.body.success).to.be.eql(false);
+            expect(res.body.message).to.be.eql('Invalid token');
+            done();
+          });
+      });
+    });
+
+    context('when getAllRegisteredUsers service fails', () => {
+      it('returns the error', (done) => {
+        sinon.stub(User, 'aggregate').throws(new Error('Type Error'));
+        request()
+          .get('/api/v1/user/all')
+          .set('authorization', adminToken)
+          .end((err, res) => {
+            expect(res).to.have.status(500);
+            done();
+            User.aggregate.restore();
+          });
+      });
+    });
+  });
 });
 
 describe('Assign property route', () => {
@@ -845,178 +1016,6 @@
           done();
           User.aggregate.restore();
         });
-=======
-
-  context('with invalid data', () => {
-    context('when first name is empty', () => {
-      it('returns an error', (done) => {
-        const invalidUser = UserFactory.build({ firstName: '' });
-        request()
-          .put('/api/v1/user/update')
-          .set('authorization', token)
-          .send(invalidUser)
-          .end((err, res) => {
-            expect(res).to.have.status(412);
-            expect(res.body.success).to.be.eql(false);
-            expect(res.body.message).to.be.eql('Validation Error');
-            expect(res.body.error).to.be.eql('"First Name" is not allowed to be empty');
-            done();
-          });
-      });
-    });
-
-    context('when preferences house type is empty', () => {
-      it('returns an error', (done) => {
-        const invalidUser = UserFactory.build({ preferences: { houseType: '' } });
-        request()
-          .put('/api/v1/user/update')
-          .set('authorization', token)
-          .send(invalidUser)
-          .end((err, res) => {
-            expect(res).to.have.status(412);
-            expect(res.body.success).to.be.eql(false);
-            expect(res.body.message).to.be.eql('Validation Error');
-            expect(res.body.error).to.be.eql('"Property House Type" is not allowed to be empty');
-            done();
-          });
-      });
-    });
-    context('when preferences location is empty', () => {
-      it('returns an error', (done) => {
-        const invalidUser = UserFactory.build({ preferences: { location: '' } });
-        request()
-          .put('/api/v1/user/update')
-          .set('authorization', token)
-          .send(invalidUser)
-          .end((err, res) => {
-            expect(res).to.have.status(412);
-            expect(res.body.success).to.be.eql(false);
-            expect(res.body.message).to.be.eql('Validation Error');
-            expect(res.body.error).to.be.eql('"Property Location" is not allowed to be empty');
-            done();
-          });
-      });
-    });
-    context('when preferences max price is empty', () => {
-      it('returns an error', (done) => {
-        const invalidUser = UserFactory.build({ preferences: { maxPrice: '' } });
-        request()
-          .put('/api/v1/user/update')
-          .set('authorization', token)
-          .send(invalidUser)
-          .end((err, res) => {
-            expect(res).to.have.status(412);
-            expect(res.body.success).to.be.eql(false);
-            expect(res.body.message).to.be.eql('Validation Error');
-            expect(res.body.error).to.be.eql('"Property Maximum Price" must be a number');
-            done();
-          });
-      });
-    });
-    context('when preferences min price is empty', () => {
-      it('returns an error', (done) => {
-        const invalidUser = UserFactory.build({ preferences: { minPrice: '' } });
-        request()
-          .put('/api/v1/user/update')
-          .set('authorization', token)
-          .send(invalidUser)
-          .end((err, res) => {
-            expect(res).to.have.status(412);
-            expect(res.body.success).to.be.eql(false);
-            expect(res.body.message).to.be.eql('Validation Error');
-            expect(res.body.error).to.be.eql('"Property Minimum Price" must be a number');
-            done();
-          });
-      });
-    });
-  });
-});
-
-describe('Get all users', () => {
-  describe('when users exist in db', () => {
-    let adminToken;
-    let userToken;
-    const _id = mongoose.Types.ObjectId();
-    const adminUser = UserFactory.build({ _id, role: 0, activated: true });
-    const regualarUser = UserFactory.build({ role: 1, activated: true });
-
-    beforeEach(async () => {
-      adminToken = await addUser(adminUser);
-      userToken = await addUser(regualarUser);
-    });
-
-    context('with a valid token & id', () => {
-      it('returns successful payload', (done) => {
-        request()
-          .get('/api/v1/user/all')
-          .set('authorization', adminToken)
-          .end((err, res) => {
-            expect(res).to.have.status(200);
-            expect(res.body.success).to.be.eql(true);
-            expect(res.body).to.have.property('users');
-            expect(res.body.users[0]).to.have.property('assignedProperties');
-            done();
-          });
-      });
-    });
-
-    context('with a user access token', () => {
-      it('returns successful payload', (done) => {
-        request()
-          .get('/api/v1/user/all')
-          .set('authorization', userToken)
-          .end((err, res) => {
-            expect(res).to.have.status(403);
-            expect(res.body.success).to.be.eql(false);
-            expect(res.body.message).to.be.eql('You are not permitted to perform this action');
-            done();
-          });
-      });
-    });
-
-    context('without token', () => {
-      it('returns error', (done) => {
-        request()
-          .get('/api/v1/user/all')
-          .end((err, res) => {
-            expect(res).to.have.status(403);
-            expect(res.body.success).to.be.eql(false);
-            expect(res.body.message).to.be.eql('Token needed to access resources');
-            done();
-          });
-      });
-    });
-
-    context('when token is invalid', () => {
-      beforeEach(async () => {
-        await User.findByIdAndDelete(_id);
-      });
-      it('returns token error', (done) => {
-        request()
-          .get('/api/v1/user/all')
-          .set('authorization', adminToken)
-          .end((err, res) => {
-            expect(res).to.have.status(404);
-            expect(res.body.success).to.be.eql(false);
-            expect(res.body.message).to.be.eql('Invalid token');
-            done();
-          });
-      });
-    });
-
-    context('when getAllRegisteredUsers service fails', () => {
-      it('returns the error', (done) => {
-        sinon.stub(User, 'aggregate').throws(new Error('Type Error'));
-        request()
-          .get('/api/v1/user/all')
-          .set('authorization', adminToken)
-          .end((err, res) => {
-            expect(res).to.have.status(500);
-            done();
-            User.aggregate.restore();
-          });
-      });
->>>>>>> 0f12a1b2
     });
   });
 });