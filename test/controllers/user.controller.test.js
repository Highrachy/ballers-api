import bcrypt from 'bcryptjs';
import mongoose from 'mongoose';
import { expect, request, sinon, useDatabase } from '../config';
import User from '../../server/models/user.model';
import { addUser, assignPropertyToUser } from '../../server/services/user.service';
import { addProperty } from '../../server/services/property.service';
import UserFactory from '../factories/user.factory';
import PropertyFactory from '../factories/property.factory';
import * as MailService from '../../server/services/mailer.service';
import EMAIL_CONTENT from '../../mailer';
import Upload from '../../server/helpers/uploadImage';
import { sendReferralInvite } from '../../server/services/referral.service';

useDatabase();

let sendMailSpy;
const sandbox = sinon.createSandbox();

describe('User Controller', () => {
  beforeEach(() => {
    sendMailSpy = sandbox.spy(MailService, 'sendMail');
  });

  afterEach(() => {
    sandbox.restore();
  });

<<<<<<< HEAD
  context('when user was invited before registering', () => {
    const registeredUserId = mongoose.Types.ObjectId();
    const referralCode = 'RC1234';
    const registeredUser = UserFactory.build({
      _id: registeredUserId,
      referralCode,
    });
    const email = 'newuser@mail.com';
    const user = UserFactory.build({ email, referralCode });
    before(async () => {
      await User.create(registeredUser);
      await sendReferralInvite({ email, referrerId: registeredUserId });
    });
    it('returns successful token', (done) => {
      request()
        .post('/api/v1/user/register')
        .send(user)
        .end((err, res) => {
          expect(res).to.have.status(201);
          expect(res.body.success).to.be.eql(true);
          expect(res.body.message).to.be.eql('User registered');
          expect(res.body).to.have.property('token');
          expect(sendMailSpy.callCount).to.eq(1);
          done();
        });
    });
  });

  context('with invalid data', () => {
    context('when firstName is empty', () => {
      it('returns an error', (done) => {
        const user = UserFactory.build({ firstName: '' });
=======
  describe('Register Route', () => {
    context('with valid data', () => {
      it('returns successful token', (done) => {
        const user = UserFactory.build({ email: 'myemail@mail.com' });
>>>>>>> b594bfe8
        request()
          .post('/api/v1/user/register')
          .send(user)
          .end((err, res) => {
            expect(res).to.have.status(201);
            expect(res.body.success).to.be.eql(true);
            expect(res.body.message).to.be.eql('User registered');
            expect(res.body).to.have.property('token');
            expect(sendMailSpy.callCount).to.eq(1);
            expect(sendMailSpy).to.have.be.calledWith(EMAIL_CONTENT.ACTIVATE_YOUR_ACCOUNT, user, {
              link: `http://ballers.ng/activate?token=${res.body.token}`,
            });
            done();
          });
      });
    });
    context('when email exists in the db', () => {
      const user = UserFactory.build({ email: 'myemail@mail.com' });
      before(async () => {
        await User.create(user);
      });
      it('returns error for an existing email', (done) => {
        request()
          .post('/api/v1/user/register')
          .send(user)
          .end((err, res) => {
            expect(res).to.have.status(412);
            expect(res.body.success).to.be.eql(false);
            expect(res.body.message).to.be.eql('Email is linked to another account');
            expect(res.body.error).to.be.eql('Email is linked to another account');
            expect(sendMailSpy.callCount).to.eq(0);
            done();
          });
      });
    });

    context('with invalid data', () => {
      context('when firstName is empty', () => {
        it('returns an error', (done) => {
          const user = UserFactory.build({ firstName: '' });
          request()
            .post('/api/v1/user/register')
            .send(user)
            .end((err, res) => {
              expect(res).to.have.status(412);
              expect(res.body.success).to.be.eql(false);
              expect(res.body.message).to.be.eql('Validation Error');
              expect(res.body.error).to.be.eql('"First Name" is not allowed to be empty');
              expect(sendMailSpy.callCount).to.eq(0);
              done();
            });
        });
      });

      context('when lastName is empty', () => {
        it('returns an error', (done) => {
          const user = UserFactory.build({ lastName: '' });
          request()
            .post('/api/v1/user/register')
            .send(user)
            .end((err, res) => {
              expect(res).to.have.status(412);
              expect(res.body.success).to.be.eql(false);
              expect(res.body.message).to.be.eql('Validation Error');
              expect(res.body.error).to.be.eql('"Last Name" is not allowed to be empty');
              expect(sendMailSpy.callCount).to.eq(0);
              done();
            });
        });
      });

      context('when email is empty', () => {
        it('returns an error', (done) => {
          const user = UserFactory.build({ email: '' });
          request()
            .post('/api/v1/user/register')
            .send(user)
            .end((err, res) => {
              expect(res).to.have.status(412);
              expect(res.body.success).to.be.eql(false);
              expect(res.body.message).to.be.eql('Validation Error');
              expect(res.body.error).to.be.eql('"Email Address" is not allowed to be empty');
              expect(sendMailSpy.callCount).to.eq(0);
              done();
            });
        });
      });

      context('with invalid email address', () => {
        it('returns an error', (done) => {
          const user = UserFactory.build({ email: 'wrong-email' });
          request()
            .post('/api/v1/user/register')
            .send(user)
            .end((err, res) => {
              expect(res).to.have.status(412);
              expect(res.body.success).to.be.eql(false);
              expect(res.body.message).to.be.eql('Validation Error');
              expect(res.body.error).to.be.eql('"Email Address" must be a valid email');
              expect(sendMailSpy.callCount).to.eq(0);
              done();
            });
        });
      });

      context('when password is empty', () => {
        it('returns an error', (done) => {
          const user = UserFactory.build({ password: '' });
          request()
            .post('/api/v1/user/register')
            .send(user)
            .end((err, res) => {
              expect(res).to.have.status(412);
              expect(res.body.success).to.be.eql(false);
              expect(res.body.message).to.be.eql('Validation Error');
              expect(res.body.error).to.be.eql('"Password" is not allowed to be empty');
              expect(sendMailSpy.callCount).to.eq(0);
              done();
            });
        });
      });

      context('when password is weak', () => {
        it('returns an error', (done) => {
          const user = UserFactory.build({ password: '123' });
          request()
            .post('/api/v1/user/register')
            .send(user)
            .end((err, res) => {
              expect(res).to.have.status(412);
              expect(res.body.success).to.be.eql(false);
              expect(res.body.message).to.be.eql('Validation Error');
              expect(res.body.error).to.be.eql(
                '"Password" length must be at least 6 characters long',
              );
              expect(sendMailSpy.callCount).to.eq(0);
              done();
            });
        });
      });

      context('when confirm password is empty', () => {
        it('returns an error', (done) => {
          const user = UserFactory.build({ confirmPassword: '' });
          request()
            .post('/api/v1/user/register')
            .send(user)
            .end((err, res) => {
              expect(res).to.have.status(412);
              expect(res.body.success).to.be.eql(false);
              expect(res.body.message).to.be.eql('Validation Error');
              expect(res.body.error).to.be.eql('Password does not match');
              expect(sendMailSpy.callCount).to.eq(0);
              done();
            });
        });
      });

      context('when confirm password is not equal to password', () => {
        it('returns an error', (done) => {
          const user = UserFactory.build({ password: '123456', confirmPassword: '000000' });
          request()
            .post('/api/v1/user/register')
            .send(user)
            .end((err, res) => {
              expect(res).to.have.status(412);
              expect(res.body.success).to.be.eql(false);
              expect(res.body.message).to.be.eql('Validation Error');
              expect(res.body.error).to.be.eql('Password does not match');
              expect(sendMailSpy.callCount).to.eq(0);
              done();
            });
        });
      });
    });

    context('when phone number is empty', () => {
      it('registers the user', (done) => {
        const user = UserFactory.build({ phone: '' });
        request()
          .post('/api/v1/user/register')
          .send(user)
          .end((err, res) => {
            expect(res).to.have.status(201);
            expect(res.body.success).to.be.eql(true);
            expect(res.body.message).to.be.eql('User registered');
            expect(res.body).to.have.property('token');
            expect(sendMailSpy.callCount).to.eq(1);
            done();
          });
      });
    });

    context('when phone number is not given', () => {
      it('returns an error', (done) => {
        const user = UserFactory.build();
        delete user.phone;
        request()
          .post('/api/v1/user/register')
          .send(user)
          .end((err, res) => {
            expect(res).to.have.status(201);
            expect(res.body.success).to.be.eql(true);
            expect(res.body.message).to.be.eql('User registered');
            expect(res.body).to.have.property('token');
            expect(sendMailSpy.callCount).to.eq(1);
            done();
          });
      });
    });
  });

  describe('Login Route', () => {
    describe('when the user has been activated', () => {
      const userLogin = { email: 'myemail@mail.com', password: '123456' };
      const user = UserFactory.build({ ...userLogin, activated: true });
      beforeEach(async () => {
        await addUser(user);
      });

      context('with valid data', () => {
        it('returns successful payload', (done) => {
          request()
            .post('/api/v1/user/login')
            .send(userLogin)
            .end((err, res) => {
              expect(res).to.have.status(200);
              expect(res.body.success).to.be.eql(true);
              expect(res.body.message).to.be.eql('Login successful');
              expect(res.body.user.firstName).to.be.eql(user.firstName);
              expect(res.body.user.lastName).to.be.eql(user.lastName);
              expect(res.body.user.email).to.be.eql(user.email);
              expect(res.body.user).to.have.property('token');
              done();
            });
        });
      });

      context('with empty email', () => {
        it('returns error', (done) => {
          request()
            .post('/api/v1/user/login')
            .send({ ...userLogin, email: '' })
            .end((err, res) => {
              expect(res).to.have.status(412);
              expect(res.body.success).to.be.eql(false);
              expect(res.body.message).to.be.eql('Validation Error');
              expect(res.body.error).to.be.eql('"Email Address" is not allowed to be empty');
              done();
            });
        });
      });

      context('with empty password', () => {
        it('returns error', (done) => {
          request()
            .post('/api/v1/user/login')
            .send({ ...userLogin, password: '' })
            .end((err, res) => {
              expect(res).to.have.status(412);
              expect(res.body.success).to.be.eql(false);
              expect(res.body.message).to.be.eql('Validation Error');
              expect(res.body.error).to.be.eql('"Password" is not allowed to be empty');
              done();
            });
        });
      });

      context('when login service returns an error', () => {
        it('returns the error', (done) => {
          sinon.stub(User, 'findOne').throws(new Error('Type Error'));
          request()
            .post('/api/v1/user/login')
            .send(userLogin)
            .end((err, res) => {
              expect(res).to.have.status(500);
              expect(res.body.success).to.be.eql(false);
              done();
              User.findOne.restore();
            });
        });
      });

      context('when compare error returns an error', () => {
        it('returns the error', (done) => {
          sinon.stub(bcrypt, 'compare').throws(new Error('testing'));
          request()
            .post('/api/v1/user/login')
            .send(userLogin)
            .end((err, res) => {
              expect(res).to.have.status(500);
              expect(res.body.success).to.be.eql(false);
              done();
              bcrypt.compare.restore();
            });
        });
      });
    });

    describe('when the user has not activated', () => {
      const userLogin = { email: 'myemail@mail.com', password: '123456' };
      const user = UserFactory.build({ ...userLogin, activated: false });
      beforeEach(async () => {
        await addUser(user);
      });

      context('with valid data', () => {
        it('returns successful payload', (done) => {
          request()
            .post('/api/v1/user/login')
            .send(userLogin)
            .end((err, res) => {
              expect(res).to.have.status(401);
              expect(res.body.success).to.be.eql(false);
              expect(res.body.message).to.be.eql('Your account needs to be activated.');
              expect(res.body.error).to.be.eql('Your account needs to be activated.');
              done();
            });
        });
      });
    });
  });

  describe('Activate User Route', () => {
    let token;
    const user = UserFactory.build({ activated: false });

    beforeEach(async () => {
      token = await addUser(user);
    });
    context('with a valid token', () => {
      it('returns successful payload', (done) => {
        request()
          .get(`/api/v1/user/activate?token=${token}`)
          .end((err, res) => {
            expect(res).to.have.status(200);
            expect(res.body.success).to.be.eql(true);
            expect(res.body.user.firstName).to.be.eql(user.firstName);
            expect(res.body.user.lastName).to.be.eql(user.lastName);
            expect(res.body.user.email).to.be.eql(user.email);
            expect(res.body.user.activated).to.be.eql(true);
            expect(res.body.user.token).to.be.eql(token);
            expect(res.body.user).to.have.property('activationDate');
            done();
          });
      });
    });

    context('with an invalid token', () => {
      it('returns successful payload', (done) => {
        request()
          .get(`/api/v1/user/activate?token=${token}1234a56`)
          .end((err, res) => {
            expect(res).to.have.status(404);
            expect(res.body.success).to.be.eql(false);
            done();
          });
      });
    });
  });

  describe('Generate a Password Reset Link', () => {
    const email = 'myemail@mail.com';
    const user = UserFactory.build({ email });

    beforeEach(async () => {
      await addUser(user);
    });

    context('with a valid token', () => {
      it('returns successful payload', (done) => {
        request()
          .post('/api/v1/user/reset-password')
          .send({ email })
          .end((err, res) => {
            expect(res).to.have.status(200);
            expect(res.body.success).to.be.eql(true);
            expect(res.body.message).to.be.eql(
              'A password reset link has been sent to your email account',
            );
            expect(sendMailSpy.callCount).to.eq(1);
            expect(sendMailSpy).to.have.be.calledWith(EMAIL_CONTENT.RESET_PASSWORD_LINK);
            done();
          });
      });
    });

    context('with an invalid email', () => {
      it('returns successful payload', (done) => {
        request()
          .post('/api/v1/user/reset-password')
          .send({ email: 'invalid@email.com' })
          .end((err, res) => {
            expect(res).to.have.status(404);
            expect(res.body.success).to.be.eql(false);
            expect(res.body.message).to.be.eql('Your email address is not found.');
            expect(res.body.error).to.be.eql('Your email address is not found.');
            expect(sendMailSpy.callCount).to.eq(0);
            done();
          });
      });
    });
  });

  describe('Change Password from Reset Link', () => {
    let token;
    const password = '123@ABC';
    const confirmPassword = '123@ABC';
    const user = UserFactory.build();

    beforeEach(async () => {
      token = await addUser(user);
    });

    context('with a valid token', () => {
      it('returns successful payload', (done) => {
        request()
          .post(`/api/v1/user/change-password/${token}`)
          .send({ password, confirmPassword })
          .end((err, res) => {
            expect(res).to.have.status(200);
            expect(res.body.success).to.be.eql(true);
            expect(res.body.message).to.be.eql('Your password has been successfully changed');
            expect(sendMailSpy.callCount).to.eq(1);
            expect(sendMailSpy).to.have.be.calledWith(EMAIL_CONTENT.CHANGE_PASSWORD);
            done();
          });
      });
    });

    context('when password is empty', () => {
      it('returns an error', (done) => {
        request()
          .post(`/api/v1/user/change-password/${token}`)
          .send({ password: '', confirmPassword })
          .end((err, res) => {
            expect(res).to.have.status(412);
            expect(res.body.success).to.be.eql(false);
            expect(res.body.message).to.be.eql('Validation Error');
            expect(res.body.error).to.be.eql('"Password" is not allowed to be empty');
            expect(sendMailSpy.callCount).to.eq(0);
            done();
          });
      });
    });

    context('when password is weak', () => {
      it('returns an error', (done) => {
        request()
          .post(`/api/v1/user/change-password/${token}`)
          .send({ password: '123', confirmPassword })
          .end((err, res) => {
            expect(res).to.have.status(412);
            expect(res.body.success).to.be.eql(false);
            expect(res.body.message).to.be.eql('Validation Error');
            expect(res.body.error).to.be.eql(
              '"Password" length must be at least 6 characters long',
            );
            expect(sendMailSpy.callCount).to.eq(0);
            done();
          });
      });
    });

    context('when confirm password is empty', () => {
      it('returns an error', (done) => {
        request()
          .post(`/api/v1/user/change-password/${token}`)
          .send({ password, confirmPassword: '' })
          .end((err, res) => {
            expect(res).to.have.status(412);
            expect(res.body.success).to.be.eql(false);
            expect(res.body.message).to.be.eql('Validation Error');
            expect(res.body.error).to.be.eql('Password does not match');
            expect(sendMailSpy.callCount).to.eq(0);
            done();
          });
      });
    });

    context('when confirm password is not equal to password', () => {
      it('returns an error', (done) => {
        request()
          .post(`/api/v1/user/change-password/${token}`)
          .send({ password, confirmPassword: '000000' })
          .end((err, res) => {
            expect(res).to.have.status(412);
            expect(res.body.success).to.be.eql(false);
            expect(res.body.message).to.be.eql('Validation Error');
            expect(res.body.error).to.be.eql('Password does not match');
            expect(sendMailSpy.callCount).to.eq(0);
            done();
          });
      });
    });

    context('with invalid token', () => {
      it('returns an error', (done) => {
        request()
          .post(`/api/v1/user/change-password/123456`)
          .send({ password, confirmPassword })
          .end((err, res) => {
            expect(res).to.have.status(404);
            expect(res.body.success).to.be.eql(false);
            expect(res.body.message).to.be.eql('User not found');
            expect(sendMailSpy.callCount).to.eq(0);
            done();
          });
      });
    });
  });

  describe('Current User', () => {
    let token;
    const user = UserFactory.build();

    beforeEach(async () => {
      token = await addUser(user);
    });

    context('with no token', () => {
      it('returns a forbidden error', (done) => {
        request()
          .get('/api/v1/user/who-am-i')
          .end((err, res) => {
            expect(res).to.have.status(403);
            expect(res.body.success).to.be.eql(false);
            expect(res.body.message).to.be.eql('Token needed to access resources');
            done();
          });
      });
    });

    context('with invalid token', () => {
      it('returns an authorization error', (done) => {
        request()
          .get('/api/v1/user/who-am-i')
          .set('authorization', 'invalid-token')
          .end((err, res) => {
            expect(res).to.have.status(401);
            expect(res.body.success).to.be.eql(false);
            expect(res.body.message).to.be.eql('Authentication Failed');
            done();
          });
      });
    });

    context('with valid token', () => {
      it('returns a valid user', (done) => {
        request()
          .get('/api/v1/user/who-am-i')
          .set('authorization', token)
          .end((err, res) => {
            expect(res).to.have.status(200);
            expect(res.body.success).to.be.eql(true);
            expect(res.body.user.firstName).to.be.eql(user.firstName);
            expect(res.body.user.lastName).to.be.eql(user.lastName);
            expect(res.body.user.email).to.be.eql(user.email);
            expect(res.body.user).to.not.have.property('password');
            done();
          });
      });
    });

    context('when user is not found', () => {
      beforeEach(async () => {
        await User.deleteOne({ firstName: user.firstName });
      });
      it('returns token error', (done) => {
        request()
          .get('/api/v1/user/who-am-i')
          .set('authorization', token)
          .end((err, res) => {
            expect(res).to.have.status(404);
            expect(res.body.success).to.be.eql(false);
            expect(res.body.message).to.be.eql('Invalid token');
            done();
          });
      });
    });
  });

  describe('Update User route', () => {
    let token;
    const user = UserFactory.build();

    beforeEach(async () => {
      token = await addUser(user);
    });

    const newUser = {
      firstName: 'John',
      lastName: 'Doe',
      phone: '08012345678',
    };

    context('with valid token', () => {
      it('returns a updated user', (done) => {
        request()
          .put('/api/v1/user/update')
          .set('authorization', token)
          .send(newUser)
          .end((err, res) => {
            expect(res).to.have.status(200);
            expect(res.body.success).to.be.eql(true);
            expect(res.body).to.have.property('user');
            expect(res.body.user.firstName).to.be.eql(newUser.firstName);
            expect(res.body.user.lastName).to.be.eql(newUser.lastName);
            expect(res.body.user.phone).to.be.eql(newUser.phone);
            done();
          });
      });
    });

    context('without token', () => {
      it('returns error', (done) => {
        request()
          .put('/api/v1/user/update')
          .send(newUser)
          .end((err, res) => {
            expect(res).to.have.status(403);
            expect(res.body.success).to.be.eql(false);
            expect(res.body.message).to.be.eql('Token needed to access resources');
            done();
          });
      });
    });

    context('with invalid updated user', () => {
      it('returns a updated user', (done) => {
        request()
          .put('/api/v1/user/update')
          .set('authorization', token)
          .end((err, res) => {
            expect(res).to.have.status(412);
            expect(res.body.success).to.be.eql(false);
            expect(res.body.message).to.be.eql('Validation Error');
            done();
          });
      });
    });

    context('when update service returns an error', () => {
      it('returns the error', (done) => {
        sinon.stub(User, 'findOneAndUpdate').throws(new Error('Type Error'));
        request()
          .put('/api/v1/user/update')
          .set('authorization', token)
          .send(newUser)
          .end((err, res) => {
            expect(res).to.have.status(400);
            expect(res.body.success).to.be.eql(false);
            done();
            User.findOneAndUpdate.restore();
          });
      });
    });

    context('with invalid data', () => {
      context('when first name is empty', () => {
        it('returns an error', (done) => {
          const invalidUser = UserFactory.build({ firstName: '' });
          request()
            .put('/api/v1/user/update')
            .set('authorization', token)
            .send(invalidUser)
            .end((err, res) => {
              expect(res).to.have.status(412);
              expect(res.body.success).to.be.eql(false);
              expect(res.body.message).to.be.eql('Validation Error');
              expect(res.body.error).to.be.eql('"First Name" is not allowed to be empty');
              done();
            });
        });
      });

      context('when preferences house type is empty', () => {
        it('returns an error', (done) => {
          const invalidUser = UserFactory.build({ preferences: { houseType: '' } });
          request()
            .put('/api/v1/user/update')
            .set('authorization', token)
            .send(invalidUser)
            .end((err, res) => {
              expect(res).to.have.status(412);
              expect(res.body.success).to.be.eql(false);
              expect(res.body.message).to.be.eql('Validation Error');
              expect(res.body.error).to.be.eql('"Property House Type" is not allowed to be empty');
              done();
            });
        });
      });
      context('when preferences location is empty', () => {
        it('returns an error', (done) => {
          const invalidUser = UserFactory.build({ preferences: { location: '' } });
          request()
            .put('/api/v1/user/update')
            .set('authorization', token)
            .send(invalidUser)
            .end((err, res) => {
              expect(res).to.have.status(412);
              expect(res.body.success).to.be.eql(false);
              expect(res.body.message).to.be.eql('Validation Error');
              expect(res.body.error).to.be.eql('"Property Location" is not allowed to be empty');
              done();
            });
        });
      });
      context('when preferences max price is empty', () => {
        it('returns an error', (done) => {
          const invalidUser = UserFactory.build({ preferences: { maxPrice: '' } });
          request()
            .put('/api/v1/user/update')
            .set('authorization', token)
            .send(invalidUser)
            .end((err, res) => {
              expect(res).to.have.status(412);
              expect(res.body.success).to.be.eql(false);
              expect(res.body.message).to.be.eql('Validation Error');
              expect(res.body.error).to.be.eql('"Property Maximum Price" must be a number');
              done();
            });
        });
      });
      context('when preferences min price is empty', () => {
        it('returns an error', (done) => {
          const invalidUser = UserFactory.build({ preferences: { minPrice: '' } });
          request()
            .put('/api/v1/user/update')
            .set('authorization', token)
            .send(invalidUser)
            .end((err, res) => {
              expect(res).to.have.status(412);
              expect(res.body.success).to.be.eql(false);
              expect(res.body.message).to.be.eql('Validation Error');
              expect(res.body.error).to.be.eql('"Property Minimum Price" must be a number');
              done();
            });
        });
      });
    });
  });

  describe('Get all users', () => {
    describe('when users exist in db', () => {
      let adminToken;
      let userToken;
      const _id = mongoose.Types.ObjectId();
      const adminUser = UserFactory.build({ _id, role: 0, activated: true });
      const regularUser = UserFactory.build({ role: 1, activated: true });

      beforeEach(async () => {
        adminToken = await addUser(adminUser);
        userToken = await addUser(regularUser);
      });

      context('with a valid token & id', () => {
        it('returns successful payload', (done) => {
          request()
            .get('/api/v1/user/all')
            .set('authorization', adminToken)
            .end((err, res) => {
              expect(res).to.have.status(200);
              expect(res.body.success).to.be.eql(true);
              expect(res.body).to.have.property('users');
              expect(res.body.users[0]).to.have.property('assignedProperties');
              done();
            });
        });
      });

      context('with a user access token', () => {
        it('returns successful payload', (done) => {
          request()
            .get('/api/v1/user/all')
            .set('authorization', userToken)
            .end((err, res) => {
              expect(res).to.have.status(403);
              expect(res.body.success).to.be.eql(false);
              expect(res.body.message).to.be.eql('You are not permitted to perform this action');
              done();
            });
        });
      });

      context('without token', () => {
        it('returns error', (done) => {
          request()
            .get('/api/v1/user/all')
            .end((err, res) => {
              expect(res).to.have.status(403);
              expect(res.body.success).to.be.eql(false);
              expect(res.body.message).to.be.eql('Token needed to access resources');
              done();
            });
        });
      });

      context('when token is invalid', () => {
        beforeEach(async () => {
          await User.findByIdAndDelete(_id);
        });
        it('returns token error', (done) => {
          request()
            .get('/api/v1/user/all')
            .set('authorization', adminToken)
            .end((err, res) => {
              expect(res).to.have.status(404);
              expect(res.body.success).to.be.eql(false);
              expect(res.body.message).to.be.eql('Invalid token');
              done();
            });
        });
      });

      context('when getAllRegisteredUsers service fails', () => {
        it('returns the error', (done) => {
          sinon.stub(User, 'aggregate').throws(new Error('Type Error'));
          request()
            .get('/api/v1/user/all')
            .set('authorization', adminToken)
            .end((err, res) => {
              expect(res).to.have.status(500);
              done();
              User.aggregate.restore();
            });
        });
      });
    });
  });

  describe('Assign property route', () => {
    let adminToken;
    let userToken;
    const _id = mongoose.Types.ObjectId();
    const propertyId = mongoose.Types.ObjectId();
    const property = PropertyFactory.build({ _id: propertyId, addedBy: _id, updatedBy: _id });
    const adminUser = UserFactory.build({ _id, role: 0, activated: true });
    const regularUser = UserFactory.build({ role: 1, activated: true });

    beforeEach(async () => {
      adminToken = await addUser(adminUser);
      userToken = await addUser(regularUser);
      await addProperty(property);
    });

    const toAssign = {
      userId: _id,
      propertyId,
    };

    context('with admin token', () => {
      it('returns property assigned', (done) => {
        request()
          .post('/api/v1/user/assign-property')
          .set('authorization', adminToken)
          .send(toAssign)
          .end((err, res) => {
            expect(res).to.have.status(200);
            expect(res.body.success).to.be.eql(true);
            expect(res.body.message).to.be.eql('Property assigned');
            done();
          });
      });
    });

    context('with user access token', () => {
      it('returns a updated user', (done) => {
        request()
          .post('/api/v1/user/assign-property')
          .set('authorization', userToken)
          .send(toAssign)
          .end((err, res) => {
            expect(res).to.have.status(403);
            expect(res.body.success).to.be.eql(false);
            expect(res.body.message).to.be.eql('You are not permitted to perform this action');
            done();
          });
      });
    });

    context('without token', () => {
      it('returns error', (done) => {
        request()
          .post('/api/v1/user/assign-property')
          .send(toAssign)
          .end((err, res) => {
            expect(res).to.have.status(403);
            expect(res.body.success).to.be.eql(false);
            expect(res.body.message).to.be.eql('Token needed to access resources');
            done();
          });
      });
    });

    context('with invalid updated user', () => {
      it('returns a updated user', (done) => {
        request()
          .post('/api/v1/user/assign-property')
          .set('authorization', adminToken)
          .end((err, res) => {
            expect(res).to.have.status(412);
            expect(res.body.success).to.be.eql(false);
            expect(res.body.message).to.be.eql('Validation Error');
            done();
          });
      });
    });

    context('when assignPropertyToUser service returns an error', () => {
      it('returns the error', (done) => {
        sinon.stub(User, 'findByIdAndUpdate').throws(new Error('Type Error'));
        request()
          .post('/api/v1/user/assign-property')
          .set('authorization', adminToken)
          .send(toAssign)
          .end((err, res) => {
            expect(res).to.have.status(400);
            expect(res.body.success).to.be.eql(false);
            done();
            User.findByIdAndUpdate.restore();
          });
      });
    });
  });

  describe('Get Owned Properties route', () => {
    let adminToken;
    let userToken;
    const _id = mongoose.Types.ObjectId();
    const propertyId = mongoose.Types.ObjectId();
    const userId = mongoose.Types.ObjectId();
    const property = PropertyFactory.build({ _id: propertyId, addedBy: _id, updatedBy: _id });
    const adminUser = UserFactory.build({ _id, role: 0, activated: true });
    const regularUser = UserFactory.build({ _id: userId, role: 1, activated: true });

    beforeEach(async () => {
      adminToken = await addUser(adminUser);
      userToken = await addUser(regularUser);
      await addProperty(property);
      await assignPropertyToUser({ propertyId, userId, assignedBy: _id });
    });

    context('with admin token', () => {
      it('returns property assigned', (done) => {
        request()
          .get('/api/v1/user/my-properties')
          .set('authorization', adminToken)
          .end((err, res) => {
            expect(res).to.have.status(200);
            expect(res.body.success).to.be.eql(true);
            expect(res.body.message).to.be.eql('Properties found');
            done();
          });
      });
    });

    context('with user access token', () => {
      it('returns owned properties', (done) => {
        request()
          .get('/api/v1/user/my-properties')
          .set('authorization', userToken)
          .end((err, res) => {
            expect(res).to.have.status(200);
            expect(res.body.success).to.be.eql(true);
            expect(res.body.message).to.be.eql('Properties found');
            expect(res.body).to.have.property('properties');
            expect(res.body.properties[0]).to.have.property('name');
            expect(res.body.properties[0]).to.have.property('address');
            expect(res.body.properties[0]).to.have.property('mainImage');
            expect(res.body.properties[0]).to.have.property('gallery');
            expect(res.body.properties[0]).to.have.property('price');
            expect(res.body.properties[0]).to.have.property('houseType');
            expect(res.body.properties[0]).to.have.property('description');
            done();
          });
      });
    });

    context('without token', () => {
      it('returns error', (done) => {
        request()
          .get('/api/v1/user/my-properties')
          .end((err, res) => {
            expect(res).to.have.status(403);
            expect(res.body.success).to.be.eql(false);
            expect(res.body.message).to.be.eql('Token needed to access resources');
            done();
          });
      });
    });

    context('when getAllUserProperties service returns an error', () => {
      it('returns the error', (done) => {
        sinon.stub(User, 'aggregate').throws(new Error('Type Error'));
        request()
          .get('/api/v1/user/my-properties')
          .set('authorization', adminToken)
          .end((err, res) => {
            expect(res).to.have.status(500);
            done();
            User.aggregate.restore();
          });
      });
    });
  });

  describe('Add property to favorite route', () => {
    let userToken;
    const _id = mongoose.Types.ObjectId();
    const propertyId = mongoose.Types.ObjectId();
    const property = PropertyFactory.build({ _id: propertyId, addedBy: _id, updatedBy: _id });
    const regularUser = UserFactory.build({ role: 1, activated: true });

    beforeEach(async () => {
      userToken = await addUser(regularUser);
      await addProperty(property);
    });

    const favorite = {
      propertyId,
    };

    context('with right details', () => {
      it('returns property added to favorites', (done) => {
        request()
          .post('/api/v1/user/add-to-favorites')
          .set('authorization', userToken)
          .send(favorite)
          .end((err, res) => {
            expect(res).to.have.status(200);
            expect(res.body.success).to.be.eql(true);
            expect(res.body.message).to.be.eql('Property added to favorites');
            done();
          });
      });
    });

    context('without token', () => {
      it('returns error', (done) => {
        request()
          .post('/api/v1/user/add-to-favorites')
          .send(favorite)
          .end((err, res) => {
            expect(res).to.have.status(403);
            expect(res.body.success).to.be.eql(false);
            expect(res.body.message).to.be.eql('Token needed to access resources');
            done();
          });
      });
    });

    context('with invalid property id sent', () => {
      it('returns a validation error', (done) => {
        request()
          .post('/api/v1/user/add-to-favorites')
          .set('authorization', userToken)
          .end((err, res) => {
            expect(res).to.have.status(412);
            expect(res.body.success).to.be.eql(false);
            expect(res.body.message).to.be.eql('Validation Error');
            done();
          });
      });
    });

    context('when addPropertyToFavorites service returns an error', () => {
      it('returns the error', (done) => {
        sinon.stub(User, 'findByIdAndUpdate').throws(new Error('Type Error'));
        request()
          .post('/api/v1/user/add-to-favorites')
          .set('authorization', userToken)
          .send(favorite)
          .end((err, res) => {
            expect(res).to.have.status(400);
            expect(res.body.success).to.be.eql(false);
            done();
            User.findByIdAndUpdate.restore();
          });
      });
    });
  });

  describe('Remove property from favorite route', () => {
    let userToken;
    const propertyId = mongoose.Types.ObjectId();
    const regularUser = UserFactory.build({ role: 1, activated: true });

    beforeEach(async () => {
      userToken = await addUser(regularUser);
    });

    const favorite = {
      propertyId,
    };

    context('with right details', () => {
      it('returns property added to favorites', (done) => {
        request()
          .post('/api/v1/user/remove-favorite')
          .set('authorization', userToken)
          .send(favorite)
          .end((err, res) => {
            expect(res).to.have.status(200);
            expect(res.body.success).to.be.eql(true);
            expect(res.body.message).to.be.eql('Property removed from favorites');
            done();
          });
      });
    });

    context('without token', () => {
      it('returns error', (done) => {
        request()
          .post('/api/v1/user/remove-favorite')
          .send(favorite)
          .end((err, res) => {
            expect(res).to.have.status(403);
            expect(res.body.success).to.be.eql(false);
            expect(res.body.message).to.be.eql('Token needed to access resources');
            done();
          });
      });
    });

    context('with invalid property id sent', () => {
      it('returns a validation error', (done) => {
        request()
          .post('/api/v1/user/remove-favorite')
          .set('authorization', userToken)
          .end((err, res) => {
            expect(res).to.have.status(412);
            expect(res.body.success).to.be.eql(false);
            expect(res.body.message).to.be.eql('Validation Error');
            done();
          });
      });
    });

    context('when removePropertyFromFavorites service returns an error', () => {
      it('returns the error', (done) => {
        sinon.stub(User, 'findByIdAndUpdate').throws(new Error('Type Error'));
        request()
          .post('/api/v1/user/remove-favorite')
          .set('authorization', userToken)
          .send(favorite)
          .end((err, res) => {
            expect(res).to.have.status(400);
            expect(res.body.success).to.be.eql(false);
            done();
            User.findByIdAndUpdate.restore();
          });
      });
    });
  });

  describe('Upload User Profile', () => {
    let token;
    const user = UserFactory.build();

    beforeEach(async () => {
      token = await addUser(user);
      sinon.stub(Upload, 'uploadImage').callsFake((req, res, next) => {
        req.body = { title: 'testing' };
        req.files = { filename: 'test', url: 'urltest' };
        return next();
      });
    });

    context('with valid token', () => {
      it('returns an updated image profile', (done) => {
        request()
          .post('/api/v1/user/profile-image')
          .set('authorization', token)
          .set('Content-type', 'application/x-www-form-urlendcoded')
          .end((err, res) => {
            expect(res).to.have.status(412);
            expect(res.body.success).to.be.eql(false);
            done();
          });
      });
    });
  });
});<|MERGE_RESOLUTION|>--- conflicted
+++ resolved
@@ -25,45 +25,10 @@
     sandbox.restore();
   });
 
-<<<<<<< HEAD
-  context('when user was invited before registering', () => {
-    const registeredUserId = mongoose.Types.ObjectId();
-    const referralCode = 'RC1234';
-    const registeredUser = UserFactory.build({
-      _id: registeredUserId,
-      referralCode,
-    });
-    const email = 'newuser@mail.com';
-    const user = UserFactory.build({ email, referralCode });
-    before(async () => {
-      await User.create(registeredUser);
-      await sendReferralInvite({ email, referrerId: registeredUserId });
-    });
-    it('returns successful token', (done) => {
-      request()
-        .post('/api/v1/user/register')
-        .send(user)
-        .end((err, res) => {
-          expect(res).to.have.status(201);
-          expect(res.body.success).to.be.eql(true);
-          expect(res.body.message).to.be.eql('User registered');
-          expect(res.body).to.have.property('token');
-          expect(sendMailSpy.callCount).to.eq(1);
-          done();
-        });
-    });
-  });
-
-  context('with invalid data', () => {
-    context('when firstName is empty', () => {
-      it('returns an error', (done) => {
-        const user = UserFactory.build({ firstName: '' });
-=======
   describe('Register Route', () => {
     context('with valid data', () => {
       it('returns successful token', (done) => {
         const user = UserFactory.build({ email: 'myemail@mail.com' });
->>>>>>> b594bfe8
         request()
           .post('/api/v1/user/register')
           .send(user)
@@ -95,6 +60,34 @@
             expect(res.body.message).to.be.eql('Email is linked to another account');
             expect(res.body.error).to.be.eql('Email is linked to another account');
             expect(sendMailSpy.callCount).to.eq(0);
+            done();
+          });
+      });
+    });
+
+    context('when user was invited before registering', () => {
+      const registeredUserId = mongoose.Types.ObjectId();
+      const referralCode = 'RC1234';
+      const registeredUser = UserFactory.build({
+        _id: registeredUserId,
+        referralCode,
+      });
+      const email = 'newuser@mail.com';
+      const user = UserFactory.build({ email, referralCode });
+      before(async () => {
+        await User.create(registeredUser);
+        await sendReferralInvite({ email, referrerId: registeredUserId });
+      });
+      it('returns successful token', (done) => {
+        request()
+          .post('/api/v1/user/register')
+          .send(user)
+          .end((err, res) => {
+            expect(res).to.have.status(201);
+            expect(res.body.success).to.be.eql(true);
+            expect(res.body.message).to.be.eql('User registered');
+            expect(res.body).to.have.property('token');
+            expect(sendMailSpy.callCount).to.eq(1);
             done();
           });
       });
