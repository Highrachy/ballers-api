--- conflicted
+++ resolved
@@ -6,14 +6,10 @@
 import Offer from '../../server/models/offer.model';
 import PropertyFactory from '../factories/property.factory';
 import UserFactory from '../factories/user.factory';
-<<<<<<< HEAD
 import { addUser, assignPropertyToUser } from '../../server/services/user.service';
-=======
 import OfferFactory from '../factories/offer.factory';
 import EnquiryFactory from '../factories/enquiry.factory';
 import TransactionFactory from '../factories/transaction.factory';
-import { addUser } from '../../server/services/user.service';
->>>>>>> 2ca73ec1
 import { addProperty } from '../../server/services/property.service';
 import { createOffer } from '../../server/services/offer.service';
 import { addEnquiry } from '../../server/services/enquiry.service';
@@ -1231,17 +1227,11 @@
   });
 
   describe('Search Through Properties', () => {
-<<<<<<< HEAD
     const propertyId1 = mongoose.Types.ObjectId();
     const propertyId2 = mongoose.Types.ObjectId();
     const propertyId3 = mongoose.Types.ObjectId();
     const property1 = PropertyFactory.build({
       _id: propertyId1,
-=======
-    const id = mongoose.Types.ObjectId();
-    const property = PropertyFactory.build({
-      _id: id,
->>>>>>> 2ca73ec1
       addedBy: adminId,
       updatedBy: adminId,
       houseType: '3 bedroom duplex',
@@ -1251,10 +1241,7 @@
       },
     });
     const property2 = PropertyFactory.build({
-<<<<<<< HEAD
       _id: propertyId2,
-=======
->>>>>>> 2ca73ec1
       addedBy: adminId,
       updatedBy: adminId,
       houseType: '4 bedroom detatched duplex',
@@ -1264,10 +1251,7 @@
       },
     });
     const property3 = PropertyFactory.build({
-<<<<<<< HEAD
       _id: propertyId3,
-=======
->>>>>>> 2ca73ec1
       addedBy: adminId,
       updatedBy: adminId,
       houseType: '3 bedroom duplex',
