const EMAIL_CONTENT = {
  ACTIVATE_YOUR_ACCOUNT: {
    buttonText: 'Verify Email',
    contentTop:
      'Your Ballers.ng account has been successfully created. To complete your registration, you need to confirm that we got your email address right.',
    subject: 'Verify your Email',
  },
  CHANGE_PASSWORD: {
    buttonText: 'Reset Password',
    contentBottom:
      "If you didn't change your password, your account might have been compromised and we recommend that you reset your password as soon as possible.",
    contentTop: 'This email confirms that your password has been changed.',
    subject: 'Your password has been changed!',
  },
  DEFAULT: {
    buttonText: 'Button Text',
    contentBottom: 'Bottom content is here',
    contentTop: 'This is the default top content',
    firstName: '[First Name]',
    greeting: 'Welcome',
    link: 'sample link',
    subject: 'Email Subject is Here',
  },
  RESET_PASSWORD_LINK: {
    buttonText: 'Reset Password',
    contentBottom: "If you didn't request a password reset, let us know as soon as possible",
    contentTop:
      "You (or someone pretending to be you) requested a password reset for your account. If you didn't made this request you can ignore this email.",
    subject: 'Password Reset',
  },
  SCHEDULE_VISIT: {
    subject: 'Property Visit Requested',
    contentTop: 'A new propery visit has been requested',
  },
<<<<<<< HEAD
  REFERRAL_INVITE: {
    subject: 'BALLERS Invite',
    contentTop: '[Referrer Name] just invited you to BALLERS.',
    contentBottom: `Use their code [Referral code], or click the link below`,
    buttonText: 'Join BALLERS',
=======
  OFFER_CREATED: {
    subject: 'New Offer Available',
    contentTop:
      'Ballers just made you an offer for property [Property name]. Valid till [Expiry date]. Check your dashboard for more details.',
  },
  OFFER_RESPONSE: {
    subject: 'Offer Accepted',
    contentTop:
      'Your offer on [Property name] has been accepted. Check your dashboard for more details.',
>>>>>>> a06f649a
  },
};

module.exports = EMAIL_CONTENT;<|MERGE_RESOLUTION|>--- conflicted
+++ resolved
@@ -32,13 +32,12 @@
     subject: 'Property Visit Requested',
     contentTop: 'A new propery visit has been requested',
   },
-<<<<<<< HEAD
   REFERRAL_INVITE: {
     subject: 'BALLERS Invite',
     contentTop: '[Referrer Name] just invited you to BALLERS.',
     contentBottom: `Use their code [Referral code], or click the link below`,
     buttonText: 'Join BALLERS',
-=======
+  },
   OFFER_CREATED: {
     subject: 'New Offer Available',
     contentTop:
@@ -48,7 +47,6 @@
     subject: 'Offer Accepted',
     contentTop:
       'Your offer on [Property name] has been accepted. Check your dashboard for more details.',
->>>>>>> a06f649a
   },
 };
 
